module Goal where

import Control.Lens((^.))
import Control.Monad(foldM)
import qualified Data.Foldable as Fold

<<<<<<< HEAD
-- import Lang.Crucible.Solver.Interface(printSymExpr)
=======
import Lang.Crucible.Solver.Interface
        (IsExprBuilder, Pred, notPred, impliesPred)
>>>>>>> 09595fc1
import Lang.Crucible.Solver.BoolInterface
        ( Assertion, assertPred, assertMsg, assertLoc )
import Lang.Crucible.Solver.Adapter(SolverAdapter(..))
import Lang.Crucible.Solver.AssumptionStack(ProofGoal(..))
import Lang.Crucible.Solver.SatResult(SatResult(..))
import Lang.Crucible.Solver.SimpleBuilder (SimpleBuilder)
import Lang.Crucible.Solver.SimpleBackend.Z3(z3Adapter)
-- import Lang.Crucible.Solver.SimpleBackend.Yices(yicesAdapter)

import Lang.Crucible.Simulator.SimError(SimErrorReason(..))
import Lang.Crucible.Simulator.ExecutionTree
        (ctxSymInterface, cruciblePersonality)


import Error
import Types
import Model


prover :: SolverAdapter s
prover = z3Adapter
--prover = yicesAdapter

data Goal sym = Goal
  { gAssumes :: [Pred sym]
  , gShows   :: Assertion (Pred sym) SimErrorReason
  }

-- Check assertions before other things
goalPriority :: Goal sym -> Int
goalPriority g =
  case assertMsg (gShows g) of
    Just (AssertFailureSimError {}) -> 0
    _ -> 1

mkGoal :: ProofGoal (Pred sym) SimErrorReason -> Goal sym
mkGoal (ProofGoal as p) = Goal { gAssumes = (Fold.toList as), gShows = p }

obligGoal :: IsExprBuilder sym => sym -> Goal sym -> IO (Pred sym)
obligGoal sym g = foldM imp (gShows g ^. assertPred) (gAssumes g)
  where
  imp p a = impliesPred sym a p

proveGoal ::
  SimCtxt (SimpleBuilder s t) arch ->
  Goal (SimpleBuilder s t) ->
  IO ()
proveGoal ctxt g =
  do let sym = ctxt ^. ctxSymInterface
     g1 <- obligGoal sym g
     p <- notPred sym g1

     let say _n _x = return () -- putStrLn ("[" ++ show _n ++ "] " ++ _x)
     solver_adapter_check_sat prover sym say p $ \res ->
        case res of
          Unsat -> return ()
          Sat (evalFn,_mbRng) ->
            do let model = ctxt ^. cruciblePersonality
               str <- ppModel evalFn model
               giveUp (Just str)
          _  -> giveUp Nothing

  where
  a = gShows g
  giveUp mb = throwError (FailedToProve (assertLoc a) (assertMsg a) mb)


<|MERGE_RESOLUTION|>--- conflicted
+++ resolved
@@ -4,12 +4,8 @@
 import Control.Monad(foldM)
 import qualified Data.Foldable as Fold
 
-<<<<<<< HEAD
--- import Lang.Crucible.Solver.Interface(printSymExpr)
-=======
 import Lang.Crucible.Solver.Interface
         (IsExprBuilder, Pred, notPred, impliesPred)
->>>>>>> 09595fc1
 import Lang.Crucible.Solver.BoolInterface
         ( Assertion, assertPred, assertMsg, assertLoc )
 import Lang.Crucible.Solver.Adapter(SolverAdapter(..))
@@ -42,7 +38,7 @@
 goalPriority :: Goal sym -> Int
 goalPriority g =
   case assertMsg (gShows g) of
-    Just (AssertFailureSimError {}) -> 0
+    AssertFailureSimError {} -> 0
     _ -> 1
 
 mkGoal :: ProofGoal (Pred sym) SimErrorReason -> Goal sym
