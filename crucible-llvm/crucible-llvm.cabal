Name:          crucible-llvm
Version:       0.3
Author:        Galois Inc.
Copyright:     (c) Galois, Inc 2014-2018
Maintainer:    rdockins@galois.com
License:       BSD3
License-file:  LICENSE
Build-type:    Simple
Cabal-version: >= 1.10
Category:      Language
Synopsis:      Support for translating and executing LLVM code in Crucible

library
  build-depends:
    base >= 4.7 && < 4.13,
    ansi-wl-pprint,
    attoparsec,
    bytestring,
    containers >= 0.5.8.0,
    crucible >= 0.5,
    what4 >= 0.4.1,
    deepseq,
    directory,
    ghc-prim,
    hashable,
    hashtables,
    lens,
    itanium-abi,
    llvm-pretty >= 0.8 && < 0.11,
    mtl,
    parameterized-utils >= 1.0.4 && < 1.1,
    text,
    transformers,
    unordered-containers,
    utf8-string,
    vector

  hs-source-dirs: src

  exposed-modules:
    Lang.Crucible.LLVM
    Lang.Crucible.LLVM.Arch
    Lang.Crucible.LLVM.Arch.Util
    Lang.Crucible.LLVM.Arch.X86
    Lang.Crucible.LLVM.Bytes
    Lang.Crucible.LLVM.Ctors
    Lang.Crucible.LLVM.DataLayout
    Lang.Crucible.LLVM.Extension
    Lang.Crucible.LLVM.Extension.Safety
    Lang.Crucible.LLVM.Extension.Safety.Poison
    Lang.Crucible.LLVM.Extension.Safety.UndefinedBehavior
    Lang.Crucible.LLVM.Globals
    Lang.Crucible.LLVM.Intrinsics
    Lang.Crucible.LLVM.MemModel
    Lang.Crucible.LLVM.MemType
    Lang.Crucible.LLVM.PrettyPrint
    Lang.Crucible.LLVM.Printf
    Lang.Crucible.LLVM.Translation
    Lang.Crucible.LLVM.TypeContext

  other-modules:
<<<<<<< HEAD
    Lang.Crucible.LLVM.Extension.Arch
    Lang.Crucible.LLVM.Extension.Syntax
    Lang.Crucible.LLVM.Extension.Safety.Standards
=======
    Lang.Crucible.LLVM.Intrinsics.Common
    Lang.Crucible.LLVM.Intrinsics.Libc
    Lang.Crucible.LLVM.Intrinsics.Libcxx
>>>>>>> 6bc55673
    Lang.Crucible.LLVM.MemModel.Common
    Lang.Crucible.LLVM.MemModel.Generic
    Lang.Crucible.LLVM.MemModel.Partial
    Lang.Crucible.LLVM.MemModel.Pointer
    Lang.Crucible.LLVM.MemModel.Type
    Lang.Crucible.LLVM.MemModel.Value
    Lang.Crucible.LLVM.Translation.Constant
    Lang.Crucible.LLVM.Translation.Expr
    Lang.Crucible.LLVM.Translation.Instruction
    Lang.Crucible.LLVM.Translation.Monad
    Lang.Crucible.LLVM.Translation.Types
    Lang.Crucible.LLVM.Types

  ghc-options: -Wall
  ghc-prof-options: -O2 -fprof-auto-top
  default-language: Haskell2010

  if impl(ghc >= 8.6)
    default-extensions: NoStarIsType


test-suite crucible-llvm-tests
  type: exitcode-stdio-1.0
  main-is: Tests.hs
  hs-source-dirs: test
  default-language: Haskell2010
  -- other-modules:
  build-depends:
    base,
    containers,
    crucible,
    crucible-llvm,
    directory,
    filepath,
    llvm-pretty,
    llvm-pretty-bc-parser,
    mtl,
    parameterized-utils,
    process,
    what4,
    tasty,
    tasty-golden,
    tasty-hunit<|MERGE_RESOLUTION|>--- conflicted
+++ resolved
@@ -59,15 +59,12 @@
     Lang.Crucible.LLVM.TypeContext
 
   other-modules:
-<<<<<<< HEAD
     Lang.Crucible.LLVM.Extension.Arch
     Lang.Crucible.LLVM.Extension.Syntax
     Lang.Crucible.LLVM.Extension.Safety.Standards
-=======
     Lang.Crucible.LLVM.Intrinsics.Common
     Lang.Crucible.LLVM.Intrinsics.Libc
     Lang.Crucible.LLVM.Intrinsics.Libcxx
->>>>>>> 6bc55673
     Lang.Crucible.LLVM.MemModel.Common
     Lang.Crucible.LLVM.MemModel.Generic
     Lang.Crucible.LLVM.MemModel.Partial
