--- conflicted
+++ resolved
@@ -39,12 +39,8 @@
     json >= 0.9 && < 1.0,
     lens,
     mtl,
-<<<<<<< HEAD
+    panic >= 0.3,
     parameterized-utils >= 1.0.4 && < 1.1,
-=======
-    panic >= 0.3,
-    parameterized-utils >= 1.0.3 && < 1.1,
->>>>>>> 83a1caf5
     process,
     template-haskell,
     text,
