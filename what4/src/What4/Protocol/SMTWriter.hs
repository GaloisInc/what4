{- |
Module      : What4.Protocol.SMTWriter
Copyright   : (c) Galois, Inc 2014-16.
License     : BSD3
Maintainer  : Joe Hendrix <jhendrix@galois.com>

This defines common definitions used in writing SMTLIB (2.0 and later), and
yices outputs from 'Expr' values.

The writer is designed to support solvers with arithmetic, propositional
logic, bitvector, tuples (aka. structs), and arrays.

It maps complex Expr values to either structs or arrays depending
on what the solver supports (structs are preferred if both are supported).

It maps multi-dimensional arrays to either arrays with structs as indices
if structs are supported or nested arrays if they are not.

The solver should detect when something is not supported and give an
error rather than sending invalid output to a file.
-}
{-# LANGUAGE AllowAmbiguousTypes #-}
{-# LANGUAGE DataKinds #-}
{-# LANGUAGE DoAndIfThenElse #-}
{-# LANGUAGE FlexibleContexts #-}
{-# LANGUAGE GADTs #-}
{-# LANGUAGE KindSignatures #-}
{-# LANGUAGE OverloadedStrings #-}
{-# LANGUAGE LambdaCase #-}
{-# LANGUAGE MultiParamTypeClasses #-}
{-# LANGUAGE PatternGuards #-}
{-# LANGUAGE PolyKinds #-}
{-# LANGUAGE RankNTypes #-}
{-# LANGUAGE ScopedTypeVariables #-}
{-# LANGUAGE TypeApplications #-}
{-# LANGUAGE TypeFamilies #-}
{-# LANGUAGE TypeOperators #-}
{-# LANGUAGE ViewPatterns #-}
module What4.Protocol.SMTWriter
  ( -- * Type classes
    SupportTermOps(..)
  , ArrayConstantFn
  , SMTWriter(..)
  , SMTReadWriter (..)
  , SMTEvalBVArrayFn
  , SMTEvalBVArrayWrapper(..)
    -- * Terms
  , Term
  , app
  , app_list
  , builder_list
    -- * SMTWriter
  , WriterConn( supportFunctionDefs
              , supportFunctionArguments
              , supportQuantifiers
              , connHandle
              )
  , connState
  , newWriterConn
  , resetEntryStack
  , entryStackHeight
  , pushEntryStack
  , popEntryStack
  , Command
  , addCommand
  , addCommandNoAck
  , mkFreeVar
  , TypeMap(..)
  , freshBoundVarName
  , assumeFormula
  , assumeFormulaWithName
  , assumeFormulaWithFreshName
  , DefineStyle(..)
    -- * SMTWriter operations
  , assume
  , mkSMTTerm
  , mkFormula
  , mkAtomicFormula
  , SMTEvalFunctions(..)
  , smtExprGroundEvalFn
    -- * Reexports
  , What4.Interface.RoundingMode(..)
  ) where

import           Control.Exception
import           Control.Lens hiding ((.>))
import           Control.Monad.Extra
import           Control.Monad.IO.Class
import           Control.Monad.Reader
import           Control.Monad.ST
import           Control.Monad.State.Strict
import           Control.Monad.Trans.Maybe
import           Data.Bits (shiftL)
import           Data.IORef
import qualified Data.Map.Strict as Map
import           Data.Maybe
import           Data.Monoid
import           Data.Parameterized.Classes (ShowF(..))
import qualified Data.Parameterized.Context as Ctx
import qualified Data.Parameterized.HashTable as PH
import           Data.Parameterized.Nonce (Nonce)
import           Data.Parameterized.Some
import           Data.Parameterized.TraversableFC
import           Data.Ratio
import           Data.Text (Text)
import qualified Data.Text as Text
import           Data.Text.Lazy.Builder (Builder)
import qualified Data.Text.Lazy.Builder as Builder
import qualified Data.Text.Lazy.Builder.Int as Builder (decimal)
import qualified Data.Text.Lazy as Lazy
import           Data.Word
import           Numeric.Natural
import           System.IO
import           Text.PrettyPrint.ANSI.Leijen hiding ((<$>), (<>))
import           Data.ByteString(ByteString)
import qualified System.IO.Streams as Streams

import           What4.BaseTypes
import           What4.Interface (ArrayResultWrapper(..), IndexLit(..), RoundingMode(..))
import           What4.ProblemFeatures
import           What4.Expr.Builder
import           What4.Expr.GroundEval
import qualified What4.Expr.WeightedSum as WSum
import qualified What4.Expr.UnaryBV as UnaryBV
import           What4.ProgramLoc
import           What4.SatResult
import           What4.Symbol
import           What4.Utils.Complex
import qualified What4.Utils.Hashable as Hash

------------------------------------------------------------------------
-- Term construction typeclasses

-- | 'TypeMap' defines how a given 'BaseType' maps to an SMTLIB type.
--
-- It is necessary as there may be several ways in which a base type can
-- be encoded.
data TypeMap (tp::BaseType) where
  BoolTypeMap    :: TypeMap BaseBoolType
  NatTypeMap     :: TypeMap BaseNatType
  IntegerTypeMap :: TypeMap BaseIntegerType
  RealTypeMap    :: TypeMap BaseRealType
  BVTypeMap      :: (1 <= w) => !(NatRepr w) -> TypeMap (BaseBVType w)
  FloatTypeMap   :: !(FloatPrecisionRepr fpp) -> TypeMap (BaseFloatType fpp)
  -- A complex number mapped to an SMTLIB struct.
  ComplexToStructTypeMap:: TypeMap BaseComplexType
  -- A complex number mapped to an SMTLIB array from boolean to real.
  ComplexToArrayTypeMap  :: TypeMap BaseComplexType

  -- An array that is encoded using a builtin SMT theory of arrays.
  --
  -- This theory typically restricts the set of arrays that can be encoded,
  -- but have a decidable equality.
  PrimArrayTypeMap :: !(Ctx.Assignment TypeMap (idxl Ctx.::> idx))
                   -> !(TypeMap tp)
                   -> TypeMap (BaseArrayType (idxl Ctx.::> idx) tp)

  -- An array that is encoded as an SMTLIB function.
  --
  -- The element type must not be an array encoded as a function.
  FnArrayTypeMap :: !(Ctx.Assignment TypeMap (idxl Ctx.::> idx))
                 -> TypeMap tp
                 -> TypeMap (BaseArrayType (idxl Ctx.::> idx) tp)

  -- A struct encoded as an SMTLIB struct/ yices tuple.
  --
  -- None of the fields should be arrays encoded as functions.
  StructTypeMap :: !(Ctx.Assignment TypeMap idx)
                -> TypeMap (BaseStructType idx)


instance ShowF TypeMap

instance Show (TypeMap a) where
  show BoolTypeMap              = "BoolTypeMap"
  show NatTypeMap               = "NatTypeMap"
  show IntegerTypeMap           = "IntegerTypeMap"
  show RealTypeMap              = "RealTypeMap"
  show (BVTypeMap n)            = "BVTypeMap " ++ show n
  show (FloatTypeMap x)         = "FloatTypeMap " ++ show x
  show (ComplexToStructTypeMap) = "ComplexToStructTypeMap"
  show ComplexToArrayTypeMap    = "ComplexToArrayTypeMap"
  show (PrimArrayTypeMap ctx a) = "PrimArrayTypeMap " ++ showF ctx ++ " " ++ showF a
  show (FnArrayTypeMap ctx a)   = "FnArrayTypeMap " ++ showF ctx ++ " " ++ showF a
  show (StructTypeMap ctx)      = "StructTypeMap " ++ showF ctx

instance Eq (TypeMap tp) where
  x == y = isJust (testEquality x y)

instance TestEquality TypeMap where
  testEquality BoolTypeMap BoolTypeMap = Just Refl
  testEquality NatTypeMap NatTypeMap = Just Refl
  testEquality IntegerTypeMap IntegerTypeMap = Just Refl
  testEquality RealTypeMap RealTypeMap = Just Refl
  testEquality (FloatTypeMap x) (FloatTypeMap y) = do
    Refl <- testEquality x y
    return Refl
  testEquality (BVTypeMap x) (BVTypeMap y) = do
    Refl <- testEquality x y
    return Refl
  testEquality ComplexToStructTypeMap ComplexToStructTypeMap =
    Just Refl
  testEquality ComplexToArrayTypeMap ComplexToArrayTypeMap =
    Just Refl
  testEquality (PrimArrayTypeMap xa xr) (PrimArrayTypeMap ya yr) = do
    Refl <- testEquality xa ya
    Refl <- testEquality xr yr
    Just Refl
  testEquality (FnArrayTypeMap xa xr) (FnArrayTypeMap ya yr) = do
    Refl <- testEquality xa ya
    Refl <- testEquality xr yr
    Just Refl
  testEquality (StructTypeMap x) (StructTypeMap y) = do
    Refl <- testEquality x y
    Just Refl
  testEquality _ _ = Nothing

semiRingTypeMap :: SemiRingRepr tp -> TypeMap tp
semiRingTypeMap SemiRingNat  = NatTypeMap
semiRingTypeMap SemiRingInt  = IntegerTypeMap
semiRingTypeMap SemiRingReal = RealTypeMap

type ArrayConstantFn v
   = [Some TypeMap]
     -- ^ Type for indices
     -> Some TypeMap
     -- ^ Type for value.
     -> v
     -- ^ Constant to assign all values.
     -> v

-- | A class of values containing rational and operations.
class Num v => SupportTermOps v where
  boolExpr :: Bool -> v

  notExpr  :: v -> v

  andAll :: [v] -> v
  orAll :: [v] -> v

  (.&&)    :: v -> v -> v
  x .&& y = andAll [x, y]

  (.||)    :: v -> v -> v
  x .|| y = orAll [x, y]

  -- | Compare two elements for equality.
  (.==)  :: v -> v -> v

  -- | Compare two elements for in-equality.
  (./=) :: v -> v -> v
  x ./= y = notExpr (x .== y)

  impliesExpr :: v -> v -> v
  impliesExpr x y = notExpr x .|| y

  -- | Create a let expression.
  letExpr :: [(Text, v)] -> v -> v

  -- | Create an if-then-else expression.
  ite :: v -> v -> v -> v

  -- | Add a list of values together.
  sumExpr :: [v] -> v
  sumExpr [] = 0
  sumExpr (h:r) = foldl (+) h r

  -- | Convert an integer expression to a real.
  termIntegerToReal :: v -> v

  -- | Convert a real expression to an integer.
  termRealToInteger :: v -> v

  -- | Convert an integer to a term.
  integerTerm :: Integer -> v

  -- | Convert a rational to a term.
  rationalTerm :: Rational -> v

  -- | Less-then-or-equal
  (.<=) :: v -> v -> v

  -- | Less-then
  (.<)  :: v -> v -> v
  x .< y = notExpr (y .<= x)

  -- | Greater then
  (.>)  :: v -> v -> v
  x .> y = y .< x

  -- | Greater then or equal
  (.>=) :: v -> v -> v
  x .>= y = y .<= x

  -- | Integer theory terms
  intAbs :: v -> v
  intDiv :: v -> v -> v
  intMod :: v -> v -> v
  intDivisible :: v -> Natural -> v

  -- | Create expression from bitvector.
  bvTerm :: NatRepr w -> Integer -> v
  bvNeg :: v -> v
  bvAdd :: v -> v -> v
  bvSub :: v -> v -> v
  bvMul :: v -> v -> v

  bvSLe :: v -> v -> v
  bvULe :: v -> v -> v

  bvSLt :: v -> v -> v
  bvULt :: v -> v -> v

  bvUDiv :: v -> v -> v
  bvURem :: v -> v -> v
  bvSDiv :: v -> v -> v
  bvSRem :: v -> v -> v

  bvAnd :: v -> v -> v
  bvOr  :: v -> v -> v
  bvXor :: v -> v -> v
  bvNot :: v -> v

  bvShl  :: v -> v -> v
  bvLshr :: v -> v -> v
  bvAshr :: v -> v -> v

  -- | Concatenate two bitvectors together.
  bvConcat :: v -> v -> v

  -- | @bvExtract w i n v@ extracts bits [i..i+n) from @v@ as a new
  -- bitvector.   @v@ must contain at least @w@ elements, and @i+n@
  -- must be less than or equal to @w@.  The result has @n@ elements.
  -- The least significant bit of @v@ should have index @0@.
  bvExtract :: NatRepr w -> Integer -> Integer -> v -> v

  -- | @bvTestBit w i x@ returns predicate that holds if bit @i@
  -- in @x@ is set to true.  @w@ should be the number of bits in @x@.
  bvTestBit :: NatRepr w -> Integer -> v -> v
  bvTestBit w i x = (bvExtract w i 1 x .== bvTerm w1 1)
    where w1 :: NatRepr 1
          w1 = knownNat

  floatPZero :: FloatPrecisionRepr fpp -> v
  floatNZero :: FloatPrecisionRepr fpp  -> v
  floatNaN   :: FloatPrecisionRepr fpp  -> v
  floatPInf  :: FloatPrecisionRepr fpp -> v
  floatNInf  :: FloatPrecisionRepr fpp -> v

  floatNeg  :: v -> v
  floatAbs  :: v -> v
  floatSqrt :: RoundingMode -> v -> v

  floatAdd :: RoundingMode -> v -> v -> v
  floatSub :: RoundingMode -> v -> v -> v
  floatMul :: RoundingMode -> v -> v -> v
  floatDiv :: RoundingMode -> v -> v -> v
  floatRem :: v -> v -> v
  floatMin :: v -> v -> v
  floatMax :: v -> v -> v

  floatFMA :: RoundingMode -> v -> v -> v -> v

  floatEq   :: v -> v -> v
  floatFpEq :: v -> v -> v
  floatLe   :: v -> v -> v
  floatLt   :: v -> v -> v

  floatIsNaN      :: v -> v
  floatIsInf      :: v -> v
  floatIsZero     :: v -> v
  floatIsPos      :: v -> v
  floatIsNeg      :: v -> v
  floatIsSubnorm  :: v -> v
  floatIsNorm     :: v -> v

  floatCast       :: FloatPrecisionRepr fpp -> RoundingMode -> v -> v
  floatRound      :: RoundingMode -> v -> v
  floatFromBinary :: FloatPrecisionRepr fpp -> v -> v
  bvToFloat       :: FloatPrecisionRepr fpp -> RoundingMode -> v -> v
  sbvToFloat      :: FloatPrecisionRepr fpp -> RoundingMode -> v -> v
  realToFloat     :: FloatPrecisionRepr fpp -> RoundingMode -> v -> v
  floatToBV       :: Integer -> RoundingMode -> v -> v
  floatToSBV      :: Integer -> RoundingMode -> v -> v
  floatToReal     :: v -> v

  -- | Create a struct with the given fields.
  structCtor :: [v] -- ^ Fields to struct
             -> v

  -- | Select a field from a struct.
  --
  -- The first argument contains the type of the fields of the struct.
  -- The second argument contains the stuct value.
  -- The third argument defines the index.
  structFieldSelect :: Int -- ^ Number of struct fields.
                    -> v
                    -> Int -- ^ 0-based index of field.
                    -> v

  -- | Predicate that holds if a real number is an integer.
  realIsInteger :: v -> v

  realSin :: v -> v

  realCos :: v -> v

  realATan2 :: v -> v -> v

  realSinh :: v -> v

  realCosh :: v -> v

  realExp  :: v -> v

  realLog  :: v -> v

  -- | Apply the arguments to the given function.
  smtFnApp :: v -> [v] -> v

  -- | Update a function value to return a new value at the given point.
  --
  -- This may be Nothing if solver has no builtin function for update.
  smtFnUpdate :: Maybe (v -> [v] -> v -> v)
  smtFnUpdate = Nothing

  -- | Function for creating a lambda term if output supports it.
  --
  -- Yices support lambda expressions, but SMTLIB2 does not.
  -- The function takes arguments and the expression.
  lambdaTerm :: Maybe ([(Text, Some TypeMap)] -> v -> v)
  lambdaTerm = Nothing

  fromText :: Text -> v


infixr 3 .&&
infixr 2 .||
infix 4 .==
infix 4 ./=
infix 4 .>
infix 4 .>=
infix 4 .<
infix 4 .<=

------------------------------------------------------------------------
-- Term

structComplexRealPart :: SupportTermOps v => v -> v
structComplexRealPart c = structFieldSelect 2 c 0

structComplexImagPart :: SupportTermOps v => v -> v
structComplexImagPart c = structFieldSelect 2 c 1

arrayComplexRealPart :: forall h . SMTWriter h => Term h -> Term h
arrayComplexRealPart c = arraySelect @h c [boolExpr False]

arrayComplexImagPart :: forall h . SMTWriter h => Term h -> Term h
arrayComplexImagPart c = arraySelect @h c [boolExpr True]

app :: Builder -> [Builder] -> Builder
app o [] = o
app o args = app_list o args

app_list :: Builder -> [Builder] -> Builder
app_list o args = "(" <> o <> go args
  where go [] = ")"
        go (f:r) = " " <> f <> go r

builder_list :: [Builder] -> Builder
builder_list [] = "()"
builder_list (h:l) = app_list h l

------------------------------------------------------------------------
-- Term

-- | A term in the output language.
type family Term (h :: *) :: *

------------------------------------------------------------------------
-- SMTExpr

-- | An expresion for the SMT solver together with information about its type.
data SMTExpr h (tp :: BaseType) where
  SMTName :: !(TypeMap tp) -> !Text -> SMTExpr h tp
  SMTExpr :: !(TypeMap tp) -> !(Term h) -> SMTExpr h tp

-- | Converts an SMT to a base expression.
asBase :: SupportTermOps (Term h)
       => SMTExpr h tp
       -> Term h
asBase (SMTName _ n) = fromText n
asBase (SMTExpr _ e) = e

smtExprType :: SMTExpr h tp -> TypeMap tp
smtExprType (SMTName tp _) = tp
smtExprType (SMTExpr tp _) = tp

------------------------------------------------------------------------
-- WriterState

-- | State for writer.
data WriterState = WriterState { _nextTermIdx :: !Word64
                               , _lastPosition :: !Position
                               , _position     :: !Position
                               }

-- | The next index to use in dynamically generating a variable name.
nextTermIdx :: Simple Lens WriterState Word64
nextTermIdx = lens _nextTermIdx (\s v -> s { _nextTermIdx = v })

-- | Last position written to file.
lastPosition :: Simple Lens WriterState Position
lastPosition = lens _lastPosition (\s v -> s { _lastPosition = v })

-- | Position written to file.
position :: Simple Lens WriterState Position
position = lens _position (\s v -> s { _position = v })

emptyState :: WriterState
emptyState = WriterState { _nextTermIdx     = 0
                         , _lastPosition = InternalPos
                         , _position     = InternalPos
                         }

-- | Create a new variable
--
-- Variable names have a prefix, an exclamation mark and a unique number.
-- The MSS system ensures that no
freshVarName :: State WriterState Text
freshVarName = freshVarName' "x!"

-- | Create a new variable
--
-- Variable names have a prefix, an exclamation mark and a unique number.
-- The MSS system ensures that no
freshVarName' :: Builder -> State WriterState Text
freshVarName' prefix = do
  n <- use nextTermIdx
  nextTermIdx += 1
  return $! (Lazy.toStrict $ Builder.toLazyText $ prefix <> Builder.decimal n)

------------------------------------------------------------------------
-- SMTWriter

data SMTSymFn ctx where
  SMTSymFn :: !Text
           -> !(Ctx.Assignment TypeMap args)
           -> !(TypeMap ret)
           -> SMTSymFn (args Ctx.::> ret)

data StackEntry t (h :: *) = StackEntry
  { symExprCache :: !(IdxCache t (SMTExpr h))
  , symFnCache :: !(PH.HashTable PH.RealWorld (Nonce t) SMTSymFn)
  }

-- The writer connection maintains a connection to the SMT solver.
--
-- It is responsible for knowing the capabilities of the solver; generating
-- fresh names when needed; maintaining the stack of pushes and pops, and
-- sending queries to the solver.
data WriterConn t (h :: *) =
  WriterConn { smtWriterName :: !String
               -- ^ Name of writer for error reporting purposes.
             , connHandle :: !Handle
               -- ^ Handle to write to
             , supportFunctionDefs :: !Bool
               -- ^ Indicates if the writer can define constants or functions in terms
               -- of an expression.
               --
               -- If this is not supported, we can only declare free variables, and
               -- assert that they are equal.
             , supportFunctionArguments :: !Bool
               -- ^ Functions may be passed as arguments to other functions.
               --
               -- We currently never allow SMT_FnType to appear in structs or array
               -- indices.
             , supportQuantifiers :: !Bool
               -- ^ Allow the SMT writer to generate problems with quantifiers.
             , supportedFeatures :: !ProblemFeatures
               -- ^ Indicates features supported by the solver.
             , entryStack :: !(IORef [StackEntry t h])
               -- ^ A stack of pairs of hash tables, each stack entry corresponding to
               --   a lexical scope induced by frame push/pops. The entire stack is searched
               --   top-down when looking up element nonce values. Elements that are to
               --   persist across pops are written through the entire stack.
             , stateRef :: !(IORef WriterState)
               -- ^ Reference to current state
             , varBindings :: !(SymbolVarBimap t)
               -- ^ Symbol variables.
             , connState :: !h
               -- ^ The specific connection information.
             , consumeAcknowledgement :: WriterConn t h -> IO ()
               -- ^ Consume an acknowledgement notifications the solver, if
               --   it produces one
             }

newStackEntry :: IO (StackEntry t h)
newStackEntry = do
  exprCache <- newIdxCache
  fnCache   <- stToIO $ PH.new
  return StackEntry
    { symExprCache = exprCache
    , symFnCache   = fnCache
    }

-- | Clear the entry stack, and start with a fresh one.
resetEntryStack :: WriterConn t h -> IO ()
resetEntryStack c = do
  entry <- newStackEntry
  writeIORef (entryStack c) [entry]

-- | Return the number of pushed stack frames.  Note, this is one
--   fewer than the number of entries in the stack beacuse the
--   base entry is the top-level context that is not in the scope
--   of any push.
entryStackHeight :: WriterConn t h -> IO Int
entryStackHeight c =
  do es <- readIORef (entryStack c)
     return (length es - 1)

-- | Push a new frame to the stack for maintaining the writer cache.
pushEntryStack :: WriterConn t h -> IO ()
pushEntryStack c = do
  entry <- newStackEntry
  modifyIORef' (entryStack c) $ (entry:)

popEntryStack :: WriterConn t h -> IO ()
popEntryStack c = do
  stk <- readIORef (entryStack c)
  case stk of
   []  -> fail "Could not pop from empty entry stack."
   [_] -> fail "Could not pop from empty entry stack."
   (_:r) -> writeIORef (entryStack c) r

newWriterConn :: Handle
              -> (WriterConn t cs -> IO ())
              -- ^ An action to consume solver acknowledgement responses
              -> String
              -- ^ Name of solver for reporting purposes.
              -> ProblemFeatures
              -- ^ Indicates what features are supported by the solver.
              -> SymbolVarBimap t
              -- ^ A bijective mapping between variables and their
              -- canonical name (if any).
              -> cs
                 -- ^ State information specific to the type of connection
              -> IO (WriterConn t cs)
newWriterConn h ack solver_name features bindings cs = do
  entry <- newStackEntry
  stk_ref <- newIORef [entry]
  r <- newIORef emptyState
  return $! WriterConn { smtWriterName = solver_name
                       , connHandle    = h
                       , supportFunctionDefs      = False
                       , supportFunctionArguments = False
                       , supportQuantifiers       = False
                       , supportedFeatures        = features
                       , entryStack   = stk_ref
                       , stateRef     = r
                       , varBindings  = bindings
                       , connState    = cs
                       , consumeAcknowledgement = ack
                       }

-- | Status to indicate when term value will be uncached.
data TermLifetime
   = DeleteNever
     -- ^ Never delete the term
   | DeleteOnPop
     -- ^ Delete the term when the current frame is popped.
  deriving (Eq)

cacheValue
  :: WriterConn t h
  -> TermLifetime
  -> (StackEntry t h -> IO ())
  -> IO ()
cacheValue conn lifetime insert_action =
  readIORef (entryStack conn) >>= \case
    s@(h:_) -> case lifetime of
      DeleteOnPop -> insert_action h
      DeleteNever -> mapM_ insert_action s
    [] -> error "cacheValue: empty cache stack!"

cacheLookup
  :: WriterConn t h
  -> (StackEntry t h -> IO (Maybe a))
  -> IO (Maybe a)
cacheLookup conn lookup_action =
  readIORef (entryStack conn) >>= firstJustM lookup_action

cacheLookupExpr :: WriterConn t h -> Nonce t tp -> IO (Maybe (SMTExpr h tp))
cacheLookupExpr c n = cacheLookup c $ \entry ->
  lookupIdx (symExprCache entry) n

cacheLookupFn :: WriterConn t h -> Nonce t ctx -> IO (Maybe (SMTSymFn ctx))
cacheLookupFn c n = cacheLookup c $ \entry ->
  stToIO $ PH.lookup (symFnCache entry) n

cacheValueExpr
  :: WriterConn t h -> Nonce t tp -> TermLifetime -> SMTExpr h tp -> IO ()
cacheValueExpr conn n lifetime value = cacheValue conn lifetime $ \entry ->
  insertIdxValue (symExprCache entry) n value

cacheValueFn
  :: WriterConn t h -> Nonce t ctx -> TermLifetime -> SMTSymFn ctx -> IO ()
cacheValueFn conn n lifetime value = cacheValue conn lifetime $ \entry ->
  stToIO $ PH.insert (symFnCache entry) n value

-- | Run state with handle.
withWriterState :: WriterConn t h -> State WriterState a -> IO a
withWriterState c m = do
  s0 <- readIORef (stateRef c)
  let (v,s) = runState m s0
  writeIORef (stateRef c) $! s
  return v

-- | Update the current program location to the given one.
updateProgramLoc :: WriterConn t h -> ProgramLoc -> IO ()
updateProgramLoc c l = withWriterState c $ position .= plSourceLoc l

type family Command (h :: *) :: *

-- | Typeclass need to generate SMTLIB commands.
class (SupportTermOps (Term h)) => SMTWriter h where

  -- | Create a forall expression
  forallExpr :: [(Text, Some TypeMap)] -> Term h -> Term h

  -- | Create an exists expression
  existsExpr :: [(Text, Some TypeMap)] -> Term h -> Term h

  -- | Create a constant array
  --
  -- This may return Nothing if the solver does not support constant arrays.
  arrayConstant :: Maybe (ArrayConstantFn (Term h))
  arrayConstant = Nothing

  -- | Select an element from an array
  arraySelect :: Term h -> [Term h] -> Term h

  -- | 'arrayUpdate a i v' returns an array that contains value 'v' at
  -- index 'i', and the same value as in 'a' at every other index.
  arrayUpdate :: Term h -> [Term h] -> Term h -> Term h

  -- | Create a command that just defines a comment.
  commentCommand :: f h -> Builder -> Command h

  -- | Create a command that asserts a formula.
  assertCommand :: f h -> Term h -> Command h

  -- | Create a command that asserts a formula and attaches
  --   the given name to it (primarily for the purposes of
  --   later reporting unsatisfiable cores).
  assertNamedCommand :: f h -> Term h -> Text -> Command h

  -- | Push 1 new scope
  pushCommand   :: f h -> Command h

  -- | Pop 1 existing scope
  popCommand    :: f h -> Command h

  -- | Reset the solver state, forgetting all pushed frames and assertions
  resetCommand  :: f h -> Command h

  -- | Check if the current set of assumption is satisfiable
  checkCommand  :: f h -> Command h

  -- | Check if a collection of assumptions is satisfiable in the current context.
  --   The assumptions must be given as the names of literals already in scope.
  checkWithAssumptionsCommand :: f h -> [Text] -> Command h

  -- | Ask the solver to return an unsatisfiable core from among the assumptions
  --   passed into the previous "check with assumptions" command.
  getUnsatAssumptionsCommand :: f h -> Command h

<<<<<<< HEAD
=======
  -- | Ask the solver to return an unsatisfiable core from among the named assumptions
  --   previously asserted using the `assertNamedCommand` after an unsatisfiable
  --   `checkCommand`.
  getUnsatCoreCommand :: f h -> Command h

>>>>>>> ce568d9c
  -- | Set an option/parameter.
  setOptCommand :: f h -> Text -> Builder -> Command h

  -- | Declare a new symbol with the given name, arguments types, and result type.
  declareCommand :: f h
                 -> Text
                 -> Ctx.Assignment TypeMap args
                 -> TypeMap rtp
                 -> Command h

  -- | Define a new symbol with the given name, arguments, result type, and
  -- associated expression.
  --
  -- The argument contains the variable name and the type of the variable.
  defineCommand :: f h
                -> Text -- ^ Name of variable
                -> [(Text, Some TypeMap)]
                -> TypeMap rtp
                -> Term h
                -> Command h

  -- | Declare a struct datatype if is has not been already given the number of
  -- arguments in the struct.
  declareStructDatatype :: WriterConn t h -> Int -> IO ()

  -- | Write a command to the connection.
  writeCommand :: WriterConn t h -> Command h -> IO ()

-- | Write a command to the connection along with position information
-- if it differs from the last position.
addCommand :: SMTWriter h => WriterConn t h -> Command h -> IO ()
addCommand conn cmd = do
  addCommandNoAck conn cmd
  consumeAcknowledgement conn conn

addCommandNoAck :: SMTWriter h => WriterConn t h -> Command h -> IO ()
addCommandNoAck conn cmd = do
  las <- withWriterState conn $ use lastPosition
  cur <- withWriterState conn $ use position

  -- If the position of the last command differs from the current position, then
  -- write the current position and update the last position.
  when (las /= cur) $ do
    writeCommand conn $ commentCommand conn $ Builder.fromText $ Text.pack $ show $ pretty cur
    withWriterState conn $ lastPosition .= cur

  writeCommand conn cmd
  hFlush (connHandle conn)


-- | Create a new variable with the given name.
mkFreeVar :: SMTWriter h
          => WriterConn t h
          -> Ctx.Assignment TypeMap args
          -> TypeMap rtp
          -> IO Text
mkFreeVar conn arg_types return_type = do
  var <- withWriterState conn $ freshVarName
  addCommand conn $ declareCommand conn var arg_types return_type
  return var

mkFreeVar' :: SMTWriter h => WriterConn t h -> TypeMap tp -> IO (SMTExpr h tp)
mkFreeVar' conn tp = SMTName tp <$> mkFreeVar conn Ctx.empty tp

-- | Assume that the given formula holds.
assumeFormula :: SMTWriter h => WriterConn t h -> Term h -> IO ()
assumeFormula c p = addCommand c (assertCommand c p)

assumeFormulaWithName :: SMTWriter h => WriterConn t h -> Term h -> Text -> IO ()
assumeFormulaWithName c p nm = addCommand c (assertNamedCommand c p nm)

assumeFormulaWithFreshName :: SMTWriter h => WriterConn t h -> Term h -> IO Text
assumeFormulaWithFreshName conn p =
  do var <- withWriterState conn $ freshVarName
     assumeFormulaWithName conn p var
     return var


data DefineStyle
  = FunctionDefinition
  | EqualityDefinition
 deriving (Eq, Show)

-- | Create a variable name eqivalent to the given expression.
defineSMTVar :: SMTWriter h
             => WriterConn t h
             -> DefineStyle
             -> Text
                -- ^ Name of variable to define
                -- Should not be defined or declared in the current SMT context
             -> [(Text, Some TypeMap)]
                -- ^ Names of variables in term and associated type.
             -> TypeMap rtp -- ^ Type of expression.
             -> Term h
             -> IO ()
defineSMTVar conn defSty var args return_type expr
  | supportFunctionDefs conn && defSty == FunctionDefinition = do
    addCommand conn $ defineCommand conn var args return_type expr
  | otherwise = do
    when (not (null args)) $ do
      fail $ smtWriterName conn ++ " interface does not support defined functions."
    addCommand conn $ declareCommand conn var Ctx.empty return_type
    assumeFormula conn $ fromText var .== expr

-- | Create a variable name eqivalent to the given expression.
freshBoundVarName :: SMTWriter h
                  => WriterConn t h
                  -> DefineStyle
                  -> [(Text, Some TypeMap)]
                     -- ^ Names of variables in term and associated type.
                  -> TypeMap rtp -- ^ Type of expression.
                  -> Term h
                  -> IO Text
freshBoundVarName conn defSty args return_type expr = do
  var <- withWriterState conn $ freshVarName
  defineSMTVar conn defSty var args return_type expr
  return var

-- | Function for create a new name given a base type.
data FreshVarFn h = FreshVarFn (forall tp . TypeMap tp -> IO (SMTExpr h tp))

-- | The state of a side collector monad
--
-- This has predicate for introducing new bound variables
data SMTCollectorState t h
  = SMTCollectorState
    { scConn :: !(WriterConn t h)
    , freshBoundTermFn :: !(forall rtp . Text -> [(Text, Some TypeMap)] -> TypeMap rtp -> Term h -> IO ())
      -- ^ 'freshBoundTerm nm args ret_type ret' will record that 'nm(args) = ret'
      -- 'ret_type' should be the type of 'ret'.
    , freshConstantFn  :: !(Maybe (FreshVarFn h))
    , recordSideCondFn :: !(Maybe (Term h -> IO ()))
      -- ^ Called when we need to need to assert a predicate about some
      -- variables.
    }

-- | The SMT term collector
type SMTCollector t h = ReaderT (SMTCollectorState t h) IO

-- | Create a fresh constant
freshConstant :: String -- ^ The name of the constant based on its reaon.
               -> TypeMap tp -- ^ Type of the constant.
               -> SMTCollector t h (SMTExpr h tp)
freshConstant nm tpr = do
  mf <- asks freshConstantFn
  case mf of
   Nothing -> do
     conn <- asks scConn
     liftIO $ do
     loc <- withWriterState conn $ use position
     fail $ "Cannot create the free constant within a function needed to define the "
       ++ nm ++ " term created at " ++ show loc ++ "."
   Just (FreshVarFn f) ->
    liftIO $ f tpr

data BaseTypeError = ComplexTypeUnsupported
                   | ArrayUnsupported
                   | StringTypeUnsupported

-- | Given a solver connection and a base type repr, 'typeMap' attempts to
-- find the best encoding for a variable of that type supported by teh solver.
typeMap :: WriterConn t h  -> BaseTypeRepr tp -> Either BaseTypeError (TypeMap tp)
typeMap conn tp0 = do
  case typeMapFirstClass conn tp0 of
    Right tm -> Right tm
    -- Recover from array unsupported if possible.
    Left ArrayUnsupported
      | supportFunctionDefs conn
      , BaseArrayRepr idxTp eltTp <- tp0 ->
        FnArrayTypeMap <$> traverseFC (typeMapFirstClass conn) idxTp
                       <*> typeMapFirstClass conn eltTp
    -- Pass other functions on.
    Left e -> Left e

-- | This is a helper function for 'typeMap' that only returns values that can
-- be passed as arguments to a function.
typeMapFirstClass :: WriterConn t h -> BaseTypeRepr tp -> Either BaseTypeError (TypeMap tp)
typeMapFirstClass conn tp0 = do
  let feat = supportedFeatures conn
  case tp0 of
    BaseBoolRepr -> Right $! BoolTypeMap
    BaseBVRepr w -> Right $! BVTypeMap w
    BaseFloatRepr fpp -> Right $! FloatTypeMap fpp
    BaseRealRepr -> Right $! RealTypeMap
    BaseNatRepr  -> Right $! NatTypeMap
    BaseIntegerRepr -> Right $! IntegerTypeMap
    BaseStringRepr -> Left $! StringTypeUnsupported
    BaseComplexRepr
      | feat `hasProblemFeature` useStructs        -> Right $! ComplexToStructTypeMap
      | feat `hasProblemFeature` useSymbolicArrays -> Right $! ComplexToArrayTypeMap
      | otherwise -> Left $! ComplexTypeUnsupported
    BaseArrayRepr idxTp eltTp -> do
      -- This is a proxy for the property we want, because we assume that EITHER
      -- the solver uses symbolic arrays, OR functions are first-class objects
      let mkArray = if feat `hasProblemFeature` useSymbolicArrays
                    then PrimArrayTypeMap
                    else FnArrayTypeMap
      mkArray <$> traverseFC (typeMapFirstClass conn) idxTp
              <*> typeMapFirstClass conn eltTp
    BaseStructRepr flds ->
      StructTypeMap <$> traverseFC (typeMapFirstClass conn) flds

getBaseSMT_Type :: ExprBoundVar t tp -> SMTCollector t h (TypeMap tp)
getBaseSMT_Type v = do
  conn <- asks scConn
  let errMsg typename =
        show
          $   text (show (bvarName v))
          <+> text "is a"
          <+> text typename
          <+> text "variable, and we do not support this with"
          <+> text (smtWriterName conn ++ ".")
  case typeMap conn (bvarType v) of
    Left  StringTypeUnsupported  -> fail $ errMsg "string"
    Left  ComplexTypeUnsupported -> fail $ errMsg "complex"
    Left  ArrayUnsupported       -> fail $ errMsg "array"
    Right smtType                -> return smtType

-- | Create a fresh bound term from the SMT expression with the given name.
freshBoundFn :: [(Text, Some TypeMap)] -- ^ Arguments expected for function.
             -> TypeMap rtp -- ^ Type of result
             -> Term h   -- ^ Result of function
             -> SMTCollector t h Text
freshBoundFn args tp t = do
  conn <- asks scConn
  f <- asks freshBoundTermFn
  liftIO $ do
    var <- withWriterState conn $ freshVarName
    f var args tp t
    return var

-- | Create a fresh bound term from the SMT expression with the given name.
freshBoundTerm :: TypeMap tp -> Term h -> SMTCollector t h (SMTExpr h tp)
freshBoundTerm tp t = SMTName tp <$> freshBoundFn [] tp t

-- | Create a fresh bound term from the SMT expression with the given name.
freshBoundTerm' :: SupportTermOps (Term h) => SMTExpr h tp -> SMTCollector t h (SMTExpr h tp)
freshBoundTerm' t = SMTName tp <$> freshBoundFn [] tp (asBase t)
  where tp = smtExprType t

-- | Assert a predicate holds as a side condition to some formula.
addSideCondition :: String     -- ^ Reason that condition is being added.
                 -> Term h     -- ^ Predicate that should hold.
                 -> SMTCollector t h ()
addSideCondition nm t = do
  conn <- asks scConn
  mf <- asks recordSideCondFn
  loc <- liftIO $ withWriterState conn $ use position
  case mf of
   Just f ->
     liftIO $ f t
   Nothing -> do
     fail $ "Cannot add a side condition within a function needed to define the "
       ++ nm ++ " term created at " ++ show loc ++ "."

addPartialSideCond :: SupportTermOps (Term h)
                   => Term h -> BaseTypeRepr tp -> SMTCollector t h ()
addPartialSideCond t BaseNatRepr = addSideCondition "nat" $ t .>= 0
addPartialSideCond _ _ = return ()

-- | This runs the collector on the connection
runOnLiveConnection :: SMTWriter h => WriterConn t h -> SMTCollector t h a -> IO a
runOnLiveConnection conn coll = runReaderT coll s
  where s = SMTCollectorState
              { scConn = conn
              , freshBoundTermFn = defineSMTVar conn FunctionDefinition
              , freshConstantFn  = Just $! FreshVarFn (mkFreeVar' conn)
              , recordSideCondFn = Just $! assumeFormula conn
              }

prependToRefList :: IORef [a] -> a -> IO ()
prependToRefList r a = seq a $ modifyIORef' r (a:)

freshSandboxBoundTerm :: SupportTermOps v
                      => IORef [(Text, v)]
                      -> Text -- ^ Name to define.
                      -> [(Text, Some TypeMap)] -- Argument name and types.
                      -> TypeMap rtp
                      -> v
                      -> IO ()
freshSandboxBoundTerm ref var [] _ t = do
  prependToRefList ref (var,t)
freshSandboxBoundTerm ref var args _ t = do
  case lambdaTerm of
    Nothing -> do
      fail $ "Cannot create terms with arguments inside defined functions."
    Just lambdaFn -> do
      let r = lambdaFn args t
      seq r $ prependToRefList ref (var, r)

freshSandboxConstant :: WriterConn t h
                     -> IORef [(Text, Some TypeMap)]
                     -> TypeMap tp
                     -> IO (SMTExpr h tp)
freshSandboxConstant conn ref tp = do
  var <- withWriterState conn $ freshVarName
  prependToRefList ref (var, Some tp)
  return $! SMTName tp var

-- | This describes the result that was collected from the solver.
data CollectorResults h a =
  CollectorResults { crResult :: !a
                     -- ^ Result from sandboxed computation.
                   , crBindings :: !([(Text, Term h)])
                     -- ^ List of bound variables.
                   , crFreeConstants :: !([(Text, Some TypeMap)])
                     -- ^ Constants added during generation.
                   , crSideConds :: !([Term h])
                     -- ^ List of Boolean predicates asserted by collector.
                   }

-- | Create a forall expression from a CollectorResult.
forallResult :: forall h
             .  SMTWriter h
             => CollectorResults h (Term h)
             -> Term h
forallResult cr =
  forallExpr @h (crFreeConstants cr) $
    letExpr (crBindings cr) $
      impliesAllExpr (crSideConds cr) (crResult cr)

-- | @impliesAllExpr l r@ returns an expression equivalent to
-- forall l implies r.
impliesAllExpr :: SupportTermOps v => [v] -> v -> v
impliesAllExpr l r = orAll ((notExpr <$> l) ++ [r])

-- | Create a forall expression from a CollectorResult.
existsResult :: forall h
             .  SMTWriter h
             => CollectorResults h (Term h)
             -> Term h
existsResult cr =
  existsExpr @h (crFreeConstants cr) $
    letExpr (crBindings cr) $
      andAll (crSideConds cr ++ [crResult cr])

-- | This runs the side collector and collects the results.
runInSandbox :: SupportTermOps (Term h)
             => WriterConn t h
             -> SMTCollector t h a
             -> IO (CollectorResults h a)
runInSandbox conn sc = do
  -- A list of bound terms.
  boundTermRef    <- newIORef []
  -- A list of free constants
  freeConstantRef <- (newIORef [] :: IO (IORef [(Text, Some TypeMap)]))
  -- A list of references to side conditions.
  sideCondRef     <- newIORef []

  let s = SMTCollectorState
          { scConn = conn
          , freshBoundTermFn = freshSandboxBoundTerm boundTermRef
          , freshConstantFn  = Just $! FreshVarFn (freshSandboxConstant conn freeConstantRef)
          , recordSideCondFn = Just $! prependToRefList sideCondRef
          }
  r <- runReaderT sc s

  boundTerms    <- readIORef boundTermRef
  freeConstants <- readIORef freeConstantRef
  sideConds     <- readIORef sideCondRef
  return $! CollectorResults { crResult = r
                             , crBindings = reverse boundTerms
                             , crFreeConstants = reverse freeConstants
                             , crSideConds = reverse sideConds
                             }

-- | Cache the result of writing an Expr named by the given nonce.
cacheWriterResult :: Nonce t tp
                     -- ^ Nonce to associate term with
                  -> TermLifetime
                     -- ^ Lifetime of term
                  -> SMTCollector t h (SMTExpr h tp)
                     -- ^ Action to create term.
                  -> SMTCollector t h (SMTExpr h tp)
cacheWriterResult n lifetime fallback = do
  c <- asks scConn
  (liftIO $ cacheLookupExpr c n) >>= \case
    Just x -> return x
    Nothing -> do
      x <- fallback
      liftIO $ cacheValueExpr c n lifetime x
      return x

-- | Associate a bound variable with the givne SMT Expression until
-- the a
bindVar :: ExprBoundVar t tp
        -- ^ Variable to bind
        -> SMTExpr h tp
        -- ^ SMT Expression to bind to var.
        -> SMTCollector t h ()
bindVar v x  = do
  let n = bvarId v
  c <- asks scConn
  liftIO $ do
    whenM (isJust <$> cacheLookupExpr c n) $ fail "Variable is already bound."
    cacheValueExpr c n DeleteOnPop x

------------------------------------------------------------------------
-- Evaluate applications.

-- @bvIntTerm w x@ builds an integer term that has the same value as
-- the unsigned integer value of the bitvector @x@.  This is done by
-- explicitly decomposing the positional notation of the bitvector
-- into a sum of powers of 2.
bvIntTerm :: forall v w
           . (SupportTermOps v, 1 <= w)
          => NatRepr w
          -> v
          -> v
bvIntTerm w x = sumExpr ((\i -> digit (i-1)) <$> [1..natValue w])
 where digit :: Integer -> v
       digit d = ite (bvTestBit w d x)
                     (fromInteger (2^d))
                     (fromInteger 0)

sbvIntTerm :: SupportTermOps v
           => NatRepr w
           -> v
           -> v
sbvIntTerm w0 x0 = sumExpr (signed_offset : go w0 x0 (natValue w0 - 2))
 where signed_offset = ite (bvTestBit w0 (natValue w0 - 1) x0)
                           (fromInteger (negate (2^(widthVal w0 - 1))))
                           (fromInteger 0)
       go :: SupportTermOps v => NatRepr w -> v -> Integer -> [v]
       go w x n
        | n > 0     = digit w x n : go w x (n-1)
        | n == 0    = [digit w x 0]
        | otherwise = [] -- this branch should only be called in the degenerate case
                         -- of length 1 signed bitvectors

       digit :: SupportTermOps v => NatRepr w -> v -> Integer -> v
       digit w x d = ite (bvTestBit w d x)
                         (fromInteger (2^d))
                         (fromInteger 0)

unsupportedTerm  :: Monad m => Expr t tp -> m a
unsupportedTerm e =
  fail $ show $
    text "Cannot generate solver output for term generated at"
      <+> pretty (plSourceLoc (exprLoc e)) <> text ":" <$$>
    indent 2 (pretty e)

-- | Checks whether a variable is supported.
--
-- Returns the SMT type of the variable and a predicate (if needed) that the variable
-- should be assumed to hold.  This is used for Natural number variables.
checkVarTypeSupport :: ExprBoundVar n tp -> SMTCollector n h ()
checkVarTypeSupport var = do
  let t = BoundVarExpr var
  case bvarType var of
    BaseNatRepr     -> checkIntegerSupport t
    BaseIntegerRepr -> checkIntegerSupport t
    BaseRealRepr    -> checkLinearSupport t
    BaseComplexRepr -> checkLinearSupport t
    _ -> return ()

theoryUnsupported :: Monad m => WriterConn t h -> String -> Expr t tp -> m a
theoryUnsupported conn theory_name t =
  fail $ show $
    text (smtWriterName conn) <+> text "does not support the" <+> text theory_name
    <+> text "term generated at" <+> pretty (plSourceLoc (exprLoc t)) <> text ":" <$$>
    indent 2 (pretty t)


checkIntegerSupport :: Expr t tp -> SMTCollector t h ()
checkIntegerSupport t = do
  conn <- asks scConn
  unless (supportedFeatures conn `hasProblemFeature` useIntegerArithmetic) $ do
    theoryUnsupported conn "integer arithmetic" t

checkLinearSupport :: Expr t tp -> SMTCollector t h ()
checkLinearSupport t = do
  conn <- asks scConn
  unless (supportedFeatures conn `hasProblemFeature` useLinearArithmetic) $ do
    theoryUnsupported conn "linear arithmetic" t

checkNonlinearSupport :: Expr t tp -> SMTCollector t h ()
checkNonlinearSupport t = do
  conn <- asks scConn
  unless (supportedFeatures conn `hasProblemFeature` useNonlinearArithmetic) $ do
    theoryUnsupported conn "non-linear arithmetic" t

checkComputableSupport :: Expr t tp -> SMTCollector t h ()
checkComputableSupport t = do
  conn <- asks scConn
  unless (supportedFeatures conn `hasProblemFeature` useComputableReals) $ do
    theoryUnsupported conn "computable arithmetic" t

checkQuantifierSupport :: String -> Expr t p -> SMTCollector t h ()
checkQuantifierSupport nm t = do
  conn <- asks scConn
  when (supportQuantifiers conn == False) $ do
    theoryUnsupported conn nm t

-- | Check that the types can be passed to functions.
checkArgumentTypes :: WriterConn t h -> Ctx.Assignment TypeMap args -> IO ()
checkArgumentTypes conn types = do
  forMFC_ types $ \tp -> do
    case tp of
      FnArrayTypeMap{} | supportFunctionArguments conn == False -> do
          fail $ show $ text (smtWriterName conn)
             <+> text  "does not allow arrays encoded as functions to be function arguments."
      _ ->
        return ()

-- | This generates an error message from a solver and a type error.
--
-- It issed for error reporting
type SMTSource = String -> BaseTypeError -> Doc

ppBaseTypeError :: BaseTypeError -> Doc
ppBaseTypeError ComplexTypeUnsupported = text "complex values"
ppBaseTypeError ArrayUnsupported = text "arrays encoded as a functions"
ppBaseTypeError StringTypeUnsupported = text "string values"

eltSource :: Expr t tp -> SMTSource
eltSource e solver_name cause =
  text solver_name <+>
  text "does not support" <+> ppBaseTypeError cause <>
  text ", and cannot interpret the term generated at" <+>
  pretty (plSourceLoc (exprLoc e)) <> text ":" <$$>
  indent 2 (pretty e) <> text "."

fnSource :: SolverSymbol -> ProgramLoc -> SMTSource
fnSource fn_name loc solver_name cause =
  text solver_name <+>
  text "does not support" <+> ppBaseTypeError cause <>
  text ", and cannot interpret the function" <+> text (show fn_name) <+>
  text "generated at" <+> pretty (plSourceLoc loc) <> text "."

-- | Evaluate a base type repr as a first class SMT type.
--
-- First class types are those that can be passed as function arguments and
-- returned by functions.
evalFirstClassTypeRepr :: Monad m
                       => WriterConn t h
                       -> SMTSource
                       -> BaseTypeRepr tp
                       -> m (TypeMap tp)
evalFirstClassTypeRepr conn src base_tp =
  case typeMapFirstClass conn base_tp of
    Left e -> fail $ show $ src (smtWriterName conn) e
    Right smt_ret -> return smt_ret

withConnEntryStack :: WriterConn t h -> IO a -> IO a
withConnEntryStack conn = bracket_ (pushEntryStack conn) (popEntryStack conn)

-- | Convert structure to list.
mkIndexLitTerm :: SupportTermOps v
               => IndexLit tp
               -> v
mkIndexLitTerm (NatIndexLit i) = fromIntegral i
mkIndexLitTerm (BVIndexLit w i) = bvTerm w i

-- | Convert structure to list.
mkIndexLitTerms :: SupportTermOps v
                => Ctx.Assignment IndexLit ctx
                -> [v]
mkIndexLitTerms = toListFC mkIndexLitTerm

-- | Create index arguments with given type.
--
-- Returns the name of the argument and the type.
createTypeMapArgsForArray :: forall t h args
                          .  WriterConn t h
                          -> Ctx.Assignment TypeMap args
                          -> IO [(Text, Some TypeMap)]
createTypeMapArgsForArray conn types = do
  -- Create names for index variables.
  let mkIndexVar :: TypeMap utp -> IO (Text, Some TypeMap)
      mkIndexVar base_tp = do
        i_nm <- withWriterState conn $ freshVarName' "i!"
        return (i_nm, Some base_tp)
  -- Get SMT arguments.
  sequence $ toListFC mkIndexVar types

smt_array_select :: forall h idxl idx tp
                 .  SMTWriter h
                 => SMTExpr h (BaseArrayType (idxl Ctx.::> idx) tp)
                 -> [Term h]
                 -> SMTExpr h tp
smt_array_select aexpr idxl =
  case smtExprType aexpr of
    PrimArrayTypeMap _ res_type ->
      SMTExpr res_type $ arraySelect @h (asBase aexpr) idxl
    FnArrayTypeMap _ res_type ->
      SMTExpr res_type $ smtFnApp (asBase aexpr) idxl

-- | Get name associated with symbol binding if defined, creating it if needed.
getSymbolName :: WriterConn t h -> SymbolBinding t -> IO Text
getSymbolName conn b =
  case lookupSymbolOfBinding b (varBindings conn) of
    Just sym -> return $! solverSymbolAsText sym
    Nothing -> withWriterState conn $ freshVarName

-- | 'defineSMTFunction conn var action' will introduce a function
--
-- It returns the return type of the value.
-- Note: This function is declared at a global scope.  It bypasses
-- any subfunctions.  We need to investigate how to support nested
-- functions.
defineSMTFunction :: SMTWriter h
                  => WriterConn t h
                  -> Text
                  -> (FreshVarFn h -> SMTCollector t h (SMTExpr h ret))
                     -- ^ Action to generate
                  -> IO (TypeMap ret)
defineSMTFunction conn var action =
  withConnEntryStack conn $ do
    -- A list of bound terms.
    freeConstantRef <- (newIORef [] :: IO (IORef [(Text, Some TypeMap)]))
    boundTermRef    <- newIORef []
    let s = SMTCollectorState { scConn = conn
                              , freshBoundTermFn = freshSandboxBoundTerm boundTermRef
                              , freshConstantFn  = Nothing
                              , recordSideCondFn = Nothing
                              }
    -- Associate a variable with each bound variable
    let varFn = FreshVarFn (freshSandboxConstant conn freeConstantRef)
    pair <- flip runReaderT s (action varFn)

    args       <- readIORef freeConstantRef
    boundTerms <- readIORef boundTermRef

    let res = letExpr (reverse boundTerms) (asBase pair)

    defineSMTVar conn FunctionDefinition var (reverse args) (smtExprType pair) res
    return $! smtExprType pair

------------------------------------------------------------------------
-- Mutually recursive functions for translating What4 expressions to SMTLIB definitions.

-- | Convert an expression into a SMT Expression.
mkExpr :: SMTWriter h => Expr t tp -> SMTCollector t h (SMTExpr h tp)
mkExpr t@(SemiRingLiteral SemiRingNat n _) = do
  checkLinearSupport t
  return (SMTExpr NatTypeMap (fromIntegral n))
mkExpr t@(SemiRingLiteral SemiRingInt i _) = do
  checkLinearSupport t
  return (SMTExpr IntegerTypeMap (fromIntegral i))
mkExpr t@(SemiRingLiteral SemiRingReal r _) = do
  checkLinearSupport t
  return (SMTExpr RealTypeMap (rationalTerm r))
mkExpr t@(StringExpr{}) =
  do conn <- asks scConn
     theoryUnsupported conn "strings" t
mkExpr (BVExpr w x _) =
  return $ SMTExpr (BVTypeMap w) $ bvTerm w x
mkExpr (NonceAppExpr ea) =
  cacheWriterResult (nonceExprId ea) DeleteOnPop $
    predSMTExpr ea
mkExpr (AppExpr ea) =
  cacheWriterResult (appExprId ea) DeleteOnPop $ do
    appSMTExpr ea
mkExpr (BoundVarExpr var) = do
  case bvarKind var of
   QuantifierVarKind -> do
     conn <- asks scConn
     mr <- liftIO $ cacheLookupExpr conn (bvarId var)
     case mr of
      Just x -> return x
      Nothing -> do
        fail $ "Internal error in SMTLIB exporter due to unbound variable "
            ++ show (bvarId var) ++ " defined at "
            ++ show (plSourceLoc (bvarLoc var)) ++ "."
   LatchVarKind ->
     fail $ "SMTLib exporter does not support the latch defined at "
            ++ show (plSourceLoc (bvarLoc var)) ++ "."
   UninterpVarKind -> do
     conn <- asks scConn
     cacheWriterResult (bvarId var) DeleteOnPop $ do
       checkVarTypeSupport var
       -- Use predefined var name if it has not been defined.
       var_name <- liftIO $ getSymbolName conn (VarSymbolBinding var)

       smt_type <- getBaseSMT_Type var

       -- Add command
       liftIO $ addCommand conn $ declareCommand conn var_name Ctx.empty smt_type

       -- Add assertion based on var type.
       addPartialSideCond (fromText var_name) (bvarType var)

       -- Return variable name
       return $ SMTName smt_type var_name

-- | Convert an element to a base expression.
mkBaseExpr :: SMTWriter h => Expr t tp -> SMTCollector t h (Term h)
mkBaseExpr e = asBase <$> mkExpr e

-- | Convert structure to list.
mkIndicesTerms :: SMTWriter h
               => Ctx.Assignment (Expr t) ctx
               -> SMTCollector t h [Term h]
mkIndicesTerms = foldrFC (\e r -> (:) <$> mkBaseExpr e <*> r) (pure [])

predSMTExpr :: forall t h tp
             . SMTWriter h
            => NonceAppExpr t tp
            -> SMTCollector t h (SMTExpr h tp)
predSMTExpr e0 = do
  conn <- asks scConn
  let i = NonceAppExpr e0
  h <- asks scConn
  liftIO $ updateProgramLoc h (nonceExprLoc e0)
  case nonceExprApp e0 of
    Forall var e -> do
      checkQuantifierSupport "universal quantifier" i
      cr <- liftIO $ withConnEntryStack conn $ do
        runInSandbox conn $ do
          checkVarTypeSupport var
          smtType <- getBaseSMT_Type var

          Just (FreshVarFn f) <- asks freshConstantFn
          t <- liftIO $ f smtType
          bindVar var t

          addPartialSideCond (asBase t) (bvarType var)
          mkBaseExpr e
      freshBoundTerm BoolTypeMap $ forallResult cr
    Exists var e -> do
      checkQuantifierSupport "existential quantifiers" i
      cr <- liftIO $ withConnEntryStack conn $ do
        runInSandbox conn $ do
          checkVarTypeSupport var
          smtType <- getBaseSMT_Type var

          Just (FreshVarFn f) <- asks freshConstantFn
          t <- liftIO $ f smtType
          bindVar var t

          addPartialSideCond (asBase t) (bvarType var)
          mkBaseExpr e
      freshBoundTerm BoolTypeMap $ existsResult cr

    ArrayFromFn f -> do
      -- Evaluate arg types
      smt_arg_types <-
        traverseFC (evalFirstClassTypeRepr conn (eltSource i))
                   (symFnArgTypes f)
      -- Evaluate simple function
      (smt_f, ret_tp) <- liftIO $ getSMTSymFn conn f smt_arg_types

      let array_tp = FnArrayTypeMap smt_arg_types ret_tp
      return $! SMTName array_tp smt_f

    MapOverArrays f idx_types arrays -> do
      -- :: Ctx.Assignment (ArrayResultWrapper (Expr t) (idx Ctx.::> itp)) ctx)  -> do
      -- Evaluate arg types for indices.

      smt_idx_types <- traverseFC (evalFirstClassTypeRepr conn (eltSource i)) idx_types

      let evalArray :: forall idx itp etp
                     . ArrayResultWrapper (Expr t) (idx Ctx.::> itp) etp
                     -> SMTCollector t h (ArrayResultWrapper (SMTExpr h) (idx Ctx.::> itp) etp)
          evalArray (ArrayResultWrapper a) = ArrayResultWrapper <$> mkExpr a

      smt_arrays <- traverseFC evalArray arrays

      liftIO $ do

      -- Create name of function to reutrn.
      nm <- liftIO $ withWriterState conn $ freshVarName

      ret_type <-
        defineSMTFunction conn nm $ \(FreshVarFn freshVar) -> do
          -- Create type for indices.
          smt_indices <- traverseFC (\tp -> liftIO (freshVar tp)) smt_idx_types

          let idxl = toListFC asBase smt_indices
          let select :: forall  idxl idx etp
                     .  ArrayResultWrapper (SMTExpr h) (idxl Ctx.::> idx) etp
                     -> SMTExpr h etp
              select (ArrayResultWrapper a) = smt_array_select a idxl
          let array_vals = fmapFC select smt_arrays

          (smt_f, ret_type) <- liftIO $ getSMTSymFn conn f (fmapFC smtExprType array_vals)

          return $ SMTExpr ret_type $ smtFnApp (fromText smt_f) (toListFC asBase array_vals)


      let array_tp = FnArrayTypeMap smt_idx_types ret_type
      return $! SMTName array_tp nm

    ArrayTrueOnEntries{} -> do
      fail $ "SMTWriter does not yet support ArrayTrueOnEntries.\n" ++ show i

    FnApp f args -> do
      smt_args <- traverseFC mkExpr args
      (smt_f, ret_type) <- liftIO $ getSMTSymFn conn f (fmapFC smtExprType smt_args)
      freshBoundTerm ret_type $! smtFnApp (fromText smt_f) (toListFC asBase smt_args)


appSMTExpr :: forall t h tp
            . SMTWriter h
           => AppExpr t tp
           -> SMTCollector t h (SMTExpr h tp)
appSMTExpr ae = do
  conn <- asks scConn
  let i = AppExpr ae
  liftIO $ updateProgramLoc conn (appExprLoc ae)
  case appExprApp ae of
    TrueBool  ->
      return $! SMTExpr BoolTypeMap (boolExpr True)
    FalseBool ->
      return $! SMTExpr BoolTypeMap (boolExpr False)
    NotBool x   -> do
      xb <- mkExpr x
      freshBoundTerm BoolTypeMap $ notExpr (asBase xb)
    AndBool x y -> do
      xb <- mkExpr x
      yb <- mkExpr y
      freshBoundTerm BoolTypeMap $ asBase xb .&& asBase yb
    XorBool x y -> do
      xb <- mkBaseExpr x
      yb <- mkBaseExpr y
      freshBoundTerm BoolTypeMap $ xb ./= yb
    IteBool c x y -> do
      cb <- mkBaseExpr c
      xb <- mkBaseExpr x
      yb <- mkBaseExpr y
      freshBoundTerm BoolTypeMap $ ite cb xb yb

    SemiRingEq _sr x y -> do
      xb <- mkBaseExpr x
      yb <- mkBaseExpr y
      freshBoundTerm BoolTypeMap $ xb .== yb

    SemiRingLe _sr x y -> do
      xb <- mkBaseExpr x
      yb <- mkBaseExpr y
      freshBoundTerm BoolTypeMap $ xb .<= yb

    RealIsInteger r -> do
      rb <- mkBaseExpr r
      freshBoundTerm BoolTypeMap $! realIsInteger rb

    PredToBV p -> do
      pb <- mkBaseExpr p
      freshBoundTerm (BVTypeMap (knownNat @1)) $
        ite pb (bvTerm (knownNat @1) 1) (bvTerm (knownNat @1) 0)
    BVTestBit n xe -> do
      x <- mkBaseExpr xe
      let this_bit = bvExtract (bvWidth xe) (toInteger n) 1 x
          one = bvTerm (knownNat :: NatRepr 1) 1
      freshBoundTerm BoolTypeMap $ this_bit .== one
    BVEq xe ye -> do
      x <- mkBaseExpr xe
      y <- mkBaseExpr ye
      freshBoundTerm BoolTypeMap $ x .== y
    BVSlt xe ye -> do
      x <- mkBaseExpr xe
      y <- mkBaseExpr ye
      freshBoundTerm BoolTypeMap $ x `bvSLt` y
    BVUlt xe ye -> do
      x <- mkBaseExpr xe
      y <- mkBaseExpr ye
      freshBoundTerm BoolTypeMap $ x `bvULt` y
    ArrayEq xe ye -> do
      x <- mkExpr xe
      y <- mkExpr ye
      let xtp = smtExprType x
      let ytp = smtExprType y

      let checkArrayType z (FnArrayTypeMap{}) = do
            fail $ show $ text (smtWriterName conn) <+>
              text "does not support checking equality for the array generated at"
              <+> pretty (plSourceLoc (exprLoc z)) <> text ":" <$$>
              indent 2 (pretty z)
          checkArrayType _ _ = return ()
      checkArrayType xe xtp
      checkArrayType ye ytp

      when (xtp /= ytp) $ do
        fail $ "Array types are not equal."
      freshBoundTerm BoolTypeMap $ asBase x .== asBase y

    IntDiv xe ye -> do
      case ye of
        SemiRingLiteral SemiRingInt _ _ -> return ()
        _ -> checkNonlinearSupport i

      x <- mkBaseExpr xe
      y <- mkBaseExpr ye

      freshBoundTerm IntegerTypeMap (intDiv x y)

    IntMod xe ye -> do
      case ye of
        SemiRingLiteral SemiRingInt _ _ -> return ()
        _ -> checkNonlinearSupport i

      x <- mkBaseExpr xe
      y <- mkBaseExpr ye

      freshBoundTerm IntegerTypeMap (intMod x y)

    IntAbs xe -> do
      x <- mkBaseExpr xe
      freshBoundTerm IntegerTypeMap (intAbs x)

    IntDivisible xe k -> do
      x <- mkBaseExpr xe
      freshBoundTerm BoolTypeMap (intDivisible x k)

    NatDiv xe ye -> do
      case ye of
        SemiRingLiteral SemiRingNat _ _ -> return ()
        _ -> checkNonlinearSupport i

      x <- mkBaseExpr xe
      y <- mkBaseExpr ye

      freshBoundTerm NatTypeMap (intDiv x y)

    NatMod xe ye -> do
      case ye of
        SemiRingLiteral SemiRingNat _ _ -> return ()
        _ -> checkNonlinearSupport i

      x <- mkBaseExpr xe
      y <- mkBaseExpr ye

      freshBoundTerm NatTypeMap (intMod x y)

    ------------------------------------------
    -- Real operations.

    SemiRingMul SemiRingReal (SemiRingLiteral SemiRingReal (-1) _) x -> do
      xb <- mkBaseExpr x
      freshBoundTerm RealTypeMap $ negate xb
    SemiRingMul SemiRingInt (SemiRingLiteral SemiRingInt (-1) _) x -> do
      xb <- mkBaseExpr x
      freshBoundTerm IntegerTypeMap $ negate xb
    SemiRingMul sr x y -> do
      case (x,y) of
        (SemiRingLiteral{}, _) -> return ()
        (_, SemiRingLiteral{}) -> return ()
        _ -> checkNonlinearSupport i
      xb <- mkBaseExpr x
      yb <- mkBaseExpr y
      freshBoundTerm (semiRingTypeMap sr) $ xb * yb

    SemiRingSum SemiRingNat s -> do
      let smul c e
            | c ==  1   = (:[]) <$> mkBaseExpr e
            | otherwise = (:[]) . (integerTerm (toInteger c) *) <$> mkBaseExpr e
      freshBoundTerm NatTypeMap . sumExpr
        =<< WSum.eval (liftM2 (++)) smul (pure . (:[]) . integerTerm . toInteger) s

    SemiRingSum SemiRingInt s -> do
      let smul c e
            | c ==  1   = (:[]) <$> mkBaseExpr e
            | c == -1   = (:[]) . negate <$> mkBaseExpr e
            | otherwise = (:[]) . (integerTerm c *) <$> mkBaseExpr e
      freshBoundTerm IntegerTypeMap . sumExpr
        =<< WSum.eval (liftM2 (++)) smul (pure . (:[]) . integerTerm) s

    SemiRingSum SemiRingReal rs -> do
      let smul c e
            | c ==  1 = (:[]) <$> mkBaseExpr e
            | c == -1 = (:[]) . negate <$> mkBaseExpr e
            | otherwise = (:[]) . (rationalTerm c *) <$> mkBaseExpr e
      freshBoundTerm RealTypeMap . sumExpr
        =<< WSum.eval (liftM2 (++)) smul (pure . (:[]) . rationalTerm) rs

    SemiRingIte sr c x y -> do
      cb <- mkBaseExpr c
      xb <- mkBaseExpr x
      yb <- mkBaseExpr y
      freshBoundTerm (semiRingTypeMap sr) $ ite cb xb yb

    RealDiv xe ye -> do
      x <- mkBaseExpr xe
      case ye of
        SemiRingLiteral SemiRingReal r _ -> do
          freshBoundTerm RealTypeMap $ x * rationalTerm (recip r)
        _ -> do
          checkNonlinearSupport i
          y <- mkBaseExpr ye
          r <- freshConstant "real divison" RealTypeMap
          addSideCondition "real division" $ (y * asBase r) .== x .|| y .== 0
          return r

    RealSqrt xe -> do
      checkNonlinearSupport i

      x <- mkBaseExpr xe
      nm <- freshConstant "real sqrt" RealTypeMap
      let v = asBase nm
      -- assert v*v = x | x < 0
      addSideCondition "real sqrt" $ v * v .== x .|| x .< 0
      -- assert v >= 0
      addSideCondition "real sqrt" $ v .>= 0
      -- Return variable
      return nm
    Pi -> do
      unsupportedTerm i
    RealSin xe -> do
      checkComputableSupport i
      x <- mkBaseExpr xe
      freshBoundTerm RealTypeMap $ realSin x
    RealCos xe -> do
      checkComputableSupport i
      x <- mkBaseExpr xe
      freshBoundTerm RealTypeMap $ realCos x
    RealATan2 xe ye -> do
      checkComputableSupport i
      x <- mkBaseExpr xe
      y <- mkBaseExpr ye
      freshBoundTerm RealTypeMap $ realATan2 x y
    RealSinh xe -> do
      checkComputableSupport i
      x <- mkBaseExpr xe
      freshBoundTerm RealTypeMap $ realSinh x
    RealCosh xe -> do
      checkComputableSupport i
      x <- mkBaseExpr xe
      freshBoundTerm RealTypeMap $ realCosh x
    RealExp xe -> do
      checkComputableSupport i
      x <- mkBaseExpr xe
      freshBoundTerm RealTypeMap $ realExp x
    RealLog xe -> do
      checkComputableSupport i
      x <- mkBaseExpr xe
      freshBoundTerm RealTypeMap $ realLog x

    ------------------------------------------
    -- Bitvector operations

    BVUnaryTerm t -> do
      let w = UnaryBV.width t
      let entries = UnaryBV.unsignedRanges t

      nm <- freshConstant "unary term" (BVTypeMap w)
      let nm_s = asBase nm
      forM_ entries $ \(pr,l,u) -> do
        -- Add assertion that for all values v in l,u, the predicate
        -- q is equivalent to v being less than or equal to the result
        -- of this term (denoted by nm)
        q <- mkBaseExpr pr
        addSideCondition "unary term" $ q .== nm_s `bvULe` (bvTerm w l)
        addSideCondition "unary term" $ q .== nm_s `bvULe` (bvTerm w u)

      case entries of
        (_, l, _):_ | l > 0 -> do
          addSideCondition "unary term" $ bvTerm w l `bvULe` nm_s
        _ ->
          return ()
      return nm

    BVConcat w xe ye -> do
      x <- mkBaseExpr xe
      y <- mkBaseExpr ye
      freshBoundTerm (BVTypeMap w) $ bvConcat x y

    BVSelect idx n xe -> do
      x <- mkBaseExpr xe
      freshBoundTerm (BVTypeMap n) $ bvExtract (bvWidth xe) (natValue idx) (natValue n) x

    BVNeg w xe -> do
      x <- mkBaseExpr xe
      freshBoundTerm (BVTypeMap w) $ bvNeg x

    BVAdd w xe ye -> do
      x <- mkBaseExpr xe
      y <- mkBaseExpr ye
      freshBoundTerm (BVTypeMap w) $ bvAdd x y

    BVMul w xe ye -> do
      x <- mkBaseExpr xe
      y <- mkBaseExpr ye
      freshBoundTerm (BVTypeMap w) $ bvMul x y

    BVUdiv w xe ye -> do
      x <- mkBaseExpr xe
      y <- mkBaseExpr ye
      freshBoundTerm (BVTypeMap w) $ bvUDiv x y

    BVUrem w xe ye -> do
      x <- mkBaseExpr xe
      y <- mkBaseExpr ye
      freshBoundTerm (BVTypeMap w) $ bvURem x y

    BVSdiv w xe ye -> do
      x <- mkBaseExpr xe
      y <- mkBaseExpr ye
      freshBoundTerm (BVTypeMap w) $ bvSDiv x y

    BVSrem w xe ye -> do
      x <- mkBaseExpr xe
      y <- mkBaseExpr ye
      freshBoundTerm (BVTypeMap w) $ bvSRem x y

    BVIte w _ c x y -> do
      cb <- mkBaseExpr c
      xb <- mkBaseExpr x
      yb <- mkBaseExpr y
      freshBoundTerm (BVTypeMap w) $ ite cb xb yb

    BVShl w xe ye -> do
      x <- mkBaseExpr xe
      y <- mkBaseExpr ye
      freshBoundTerm (BVTypeMap w) $ bvShl x y

    BVLshr w xe ye -> do
      x <- mkBaseExpr xe
      y <- mkBaseExpr ye
      freshBoundTerm (BVTypeMap w) $ bvLshr x y

    BVAshr w xe ye -> do
      x <- mkBaseExpr xe
      y <- mkBaseExpr ye
      freshBoundTerm (BVTypeMap w) $ bvAshr x y

    BVZext w' xe -> do
      let w = bvWidth xe
      x <- mkBaseExpr xe
      let n = widthVal w' - widthVal w
      case someNat (fromIntegral n) of
        Just (Some w2) | Just LeqProof <- isPosNat w' -> do
          let zeros = bvTerm w2 0
          freshBoundTerm (BVTypeMap w') $ bvConcat zeros x
        _ -> fail "invalid zero extension"

    BVSext w' xe -> do
      let w = bvWidth xe
      x <- mkBaseExpr xe
      let n = natValue w' - natValue w
      case someNat n of
        Just (Some w2) | Just LeqProof <- isPosNat w' -> do
          let zeros = bvTerm w2 0
          let ones  = bvTerm w2 (2^n - 1)
          let sgn = bvTestBit w (natValue w - 1) x
          freshBoundTerm (BVTypeMap w') $ bvConcat (ite sgn ones zeros) x
        _ -> fail "invalid sign extension"

    BVBitNot w xe -> do
      x <- mkBaseExpr xe
      freshBoundTerm (BVTypeMap w) $ bvNot x
    BVBitAnd w xe ye -> do
      x <- mkBaseExpr xe
      y <- mkBaseExpr ye
      freshBoundTerm (BVTypeMap w) $ bvAnd x y
    BVBitOr w xe ye -> do
      x <- mkBaseExpr xe
      y <- mkBaseExpr ye
      freshBoundTerm (BVTypeMap w) $ bvOr x y
    BVBitXor _w xe ye -> do
      x <- mkExpr xe
      y <- mkExpr ye
      freshBoundTerm (smtExprType x) $ bvXor (asBase x) (asBase y)

    ------------------------------------------
    -- Floating-point operations
    FloatPZero fpp ->
      freshBoundTerm (FloatTypeMap fpp) $ floatPZero fpp
    FloatNZero fpp ->
      freshBoundTerm (FloatTypeMap fpp) $ floatNZero fpp
    FloatNaN fpp ->
      freshBoundTerm (FloatTypeMap fpp) $ floatNaN fpp
    FloatPInf fpp ->
      freshBoundTerm (FloatTypeMap fpp) $ floatPInf fpp
    FloatNInf fpp ->
      freshBoundTerm (FloatTypeMap fpp) $ floatNInf fpp
    FloatNeg fpp x -> do
      xe <- mkBaseExpr x
      freshBoundTerm (FloatTypeMap fpp) $ floatNeg xe
    FloatAbs fpp x -> do
      xe <- mkBaseExpr x
      freshBoundTerm (FloatTypeMap fpp) $ floatAbs xe
    FloatSqrt fpp r x -> do
      xe <- mkBaseExpr x
      freshBoundTerm (FloatTypeMap fpp) $ floatSqrt r xe
    FloatAdd fpp r x y -> do
      xe <- mkBaseExpr x
      ye <- mkBaseExpr y
      freshBoundTerm (FloatTypeMap fpp) $ floatAdd r xe ye
    FloatSub fpp r x y -> do
      xe <- mkBaseExpr x
      ye <- mkBaseExpr y
      freshBoundTerm (FloatTypeMap fpp) $ floatSub r xe ye
    FloatMul fpp r x y -> do
      xe <- mkBaseExpr x
      ye <- mkBaseExpr y
      freshBoundTerm (FloatTypeMap fpp) $ floatMul r xe ye
    FloatDiv fpp r x y -> do
      xe <- mkBaseExpr x
      ye <- mkBaseExpr y
      freshBoundTerm (FloatTypeMap fpp) $ floatDiv r xe ye
    FloatRem fpp x y -> do
      xe <- mkBaseExpr x
      ye <- mkBaseExpr y
      freshBoundTerm (FloatTypeMap fpp) $ floatRem xe ye
    FloatMin fpp x y -> do
      xe <- mkBaseExpr x
      ye <- mkBaseExpr y
      freshBoundTerm (FloatTypeMap fpp) $ floatMin xe ye
    FloatMax fpp x y -> do
      xe <- mkBaseExpr x
      ye <- mkBaseExpr y
      freshBoundTerm (FloatTypeMap fpp) $ floatMax xe ye
    FloatFMA fpp r x y z -> do
      xe <- mkBaseExpr x
      ye <- mkBaseExpr y
      ze <- mkBaseExpr z
      freshBoundTerm (FloatTypeMap fpp) $ floatFMA r xe ye ze
    FloatEq x y -> do
      xe <- mkBaseExpr x
      ye <- mkBaseExpr y
      freshBoundTerm BoolTypeMap $ floatEq xe ye
    FloatFpEq x y -> do
      xe <- mkBaseExpr x
      ye <- mkBaseExpr y
      freshBoundTerm BoolTypeMap $ floatFpEq xe ye
    FloatFpNe x y -> do
      xe <- mkBaseExpr x
      ye <- mkBaseExpr y
      freshBoundTerm BoolTypeMap $
        notExpr (floatEq xe ye)
        .&& notExpr (floatIsNaN xe)
        .&& notExpr (floatIsNaN ye)
    FloatLe x y -> do
      xe <- mkBaseExpr x
      ye <- mkBaseExpr y
      freshBoundTerm BoolTypeMap $ floatLe xe ye
    FloatLt x y -> do
      xe <- mkBaseExpr x
      ye <- mkBaseExpr y
      freshBoundTerm BoolTypeMap $ floatLt xe ye
    FloatIsNaN x -> do
      xe <- mkBaseExpr x
      freshBoundTerm BoolTypeMap $ floatIsNaN xe
    FloatIsInf x -> do
      xe <- mkBaseExpr x
      freshBoundTerm BoolTypeMap $ floatIsInf xe
    FloatIsZero x -> do
      xe <- mkBaseExpr x
      freshBoundTerm BoolTypeMap $ floatIsZero xe
    FloatIsPos x -> do
      xe <- mkBaseExpr x
      freshBoundTerm BoolTypeMap $ floatIsPos xe
    FloatIsNeg x -> do
      xe <- mkBaseExpr x
      freshBoundTerm BoolTypeMap $ floatIsNeg xe
    FloatIsSubnorm x -> do
      xe <- mkBaseExpr x
      freshBoundTerm BoolTypeMap $ floatIsSubnorm xe
    FloatIsNorm x -> do
      xe <- mkBaseExpr x
      freshBoundTerm BoolTypeMap $ floatIsNorm xe
    FloatIte fpp c x y -> do
      ce <- mkBaseExpr c
      xe <- mkBaseExpr x
      ye <- mkBaseExpr y
      freshBoundTerm (FloatTypeMap fpp) $ ite ce xe ye
    FloatCast fpp r x -> do
      xe <- mkBaseExpr x
      freshBoundTerm (FloatTypeMap fpp) $
        floatCast fpp r xe
    FloatRound fpp r x -> do
      xe <- mkBaseExpr x
      freshBoundTerm (FloatTypeMap fpp)$ floatRound r xe
    FloatToBinary fpp@(FloatingPointPrecisionRepr eb sb) x -> do
      xe <- mkBaseExpr x
      val <- asBase <$> (freshConstant "float_binary" $ BVTypeMap $ addNat eb sb)
      -- (assert (= ((_ to_fp eb sb) val) xe))
      addSideCondition "float_binary" $
        floatFromBinary fpp val .== xe
      -- qnan: 0b0 0b1..1 0b10..0
      let qnan = bvTerm (addNat eb sb) $ shiftL
                  (2 ^ (natValue eb + 1) - 1)
                  (fromIntegral (natValue sb - 2))
      -- return (ite (fp.isNaN xe) qnan val)
      freshBoundTerm (BVTypeMap $ addNat eb sb) $ ite (floatIsNaN xe) qnan val
    FloatFromBinary fpp x -> do
      xe <- mkBaseExpr x
      freshBoundTerm (FloatTypeMap fpp) $
        floatFromBinary fpp xe
    BVToFloat fpp r x -> do
      xe <- mkBaseExpr x
      freshBoundTerm (FloatTypeMap fpp) $
        bvToFloat fpp r xe
    SBVToFloat fpp r x -> do
      xe <- mkBaseExpr x
      freshBoundTerm (FloatTypeMap fpp) $
        sbvToFloat fpp r xe
    RealToFloat fpp r x -> do
      xe <- mkBaseExpr x
      freshBoundTerm (FloatTypeMap fpp) $
        realToFloat fpp r xe
    FloatToBV w r x -> do
      xe <- mkBaseExpr x
      freshBoundTerm (BVTypeMap w) $ floatToBV (natValue w) r xe
    FloatToSBV w r x -> do
      xe <- mkBaseExpr x
      freshBoundTerm (BVTypeMap w) $ floatToSBV (natValue w) r xe
    FloatToReal x -> do
      xe <- mkBaseExpr x
      freshBoundTerm RealTypeMap $ floatToReal xe

    ------------------------------------------------------------------------
    -- Array Operations

    ArrayMap _ _ elts def -> do
      base_array <- mkExpr def
      elt_exprs <- traverse mkBaseExpr (Hash.hashedMap elts)
      let array_type = smtExprType base_array
      case array_type of
        PrimArrayTypeMap{} -> do
          let set_at_index :: Term h
                           -> Ctx.Assignment IndexLit ctx
                           -> Term h
                           -> Term h
              set_at_index ma idx elt =
                arrayUpdate @h ma (mkIndexLitTerms idx) elt
          freshBoundTerm array_type $
            Map.foldlWithKey set_at_index (asBase base_array) elt_exprs

        FnArrayTypeMap idx_types resType -> do
          case smtFnUpdate of
            Just updateFn -> do

              let set_at_index :: Term h
                               -> Ctx.Assignment IndexLit ctx
                               -> Term h
                               -> Term h
                  set_at_index ma idx elt =
                    updateFn ma (toListFC mkIndexLitTerm idx) elt
              freshBoundTerm array_type $
                Map.foldlWithKey set_at_index (asBase base_array) elt_exprs
            Nothing -> do
              -- Supporting arrays as functons requires that we can create
              -- function definitions.
              when (not (supportFunctionDefs conn)) $ do
                fail $ show $ text (smtWriterName conn) <+>
                  text "does not support arrays as functions."
              -- Create names for index variables.
              args <- liftIO $ createTypeMapArgsForArray conn idx_types
              -- Get list of terms for arguments.
              let idx_terms = fromText . fst <$> args
              -- Return value at index in base_array.
              let base_lookup = smtFnApp (asBase base_array) idx_terms
              -- Return if-then-else structure for next elements.
              let set_at_index prev_value idx_lits elt =
                    let update_idx = toListFC mkIndexLitTerm idx_lits
                        cond = andAll (zipWith (.==) update_idx idx_terms)
                     in ite cond elt prev_value
              -- Get final expression for definition.
              let expr = Map.foldlWithKey set_at_index base_lookup elt_exprs
              -- Add command
              SMTName array_type <$> freshBoundFn args resType expr

    ConstantArray idxRepr _bRepr ve -> do
      v <- mkExpr ve
      let value_type = smtExprType v
          feat = supportedFeatures conn
          mkArray = if feat `hasProblemFeature` useSymbolicArrays
                    then PrimArrayTypeMap
                    else FnArrayTypeMap
      idx_types <- liftIO $
        traverseFC (evalFirstClassTypeRepr conn (eltSource i)) idxRepr
      case arrayConstant @h of
        Just constFn
          | otherwise -> do
            let idx_smt_types = toListFC Some idx_types
            let tp = mkArray idx_types value_type
            freshBoundTerm tp $!
              constFn idx_smt_types (Some value_type) (asBase v)
        Nothing -> do
          when (not (supportFunctionDefs conn)) $ do
            fail $ show $ text (smtWriterName conn) <+>
              text "cannot encode constant arrays."
          -- Constant functions use unnamed variables.
          let array_type = mkArray idx_types value_type
          -- Create names for index variables.
          args <- liftIO $ createTypeMapArgsForArray conn idx_types
          SMTName array_type <$> freshBoundFn args value_type (asBase v)

    MuxArray _idxRepr _bRepr ce xe ye -> do
      c <- mkExpr ce
      x <- mkExpr xe
      y <- mkExpr ye
      let xtp = smtExprType x
      let ytp = smtExprType y
      case (xtp,ytp) of
        (PrimArrayTypeMap{}, PrimArrayTypeMap{}) | xtp == ytp ->
          freshBoundTerm xtp $ ite (asBase c) (asBase x) (asBase y)
        -- TODO: Support FnArrayTypeMap
        _ -> do
          fail $ "SMTWriter expects compatible array types."

    SelectArray _bRepr a idx -> do
      aexpr <- mkExpr a
      idxl <- mkIndicesTerms idx
      freshBoundTerm' $ smt_array_select aexpr idxl

    UpdateArray _bRepr _ a_elt idx ve -> do
      a <- mkExpr a_elt
      updated_idx <- mkIndicesTerms idx
      value <- asBase <$> mkExpr ve
      let array_type = smtExprType a
      case array_type of
        PrimArrayTypeMap _ _ -> do
            freshBoundTerm array_type $
              arrayUpdate @h (asBase a) updated_idx value
        FnArrayTypeMap idxTypes resType  -> do
          case smtFnUpdate of
            Just updateFn -> do
              freshBoundTerm array_type $ updateFn (asBase a) updated_idx value
            Nothing -> do
              -- Return value at index in base_array.
              args <- liftIO $ createTypeMapArgsForArray conn idxTypes

              let idx_terms = fromText . fst <$> args
              let base_array_value = smtFnApp (asBase a) idx_terms
              let cond = andAll (zipWith (.==) updated_idx idx_terms)
              let expr = ite cond value base_array_value
              SMTName array_type <$> freshBoundFn args resType expr

    ------------------------------------------------------------------------
    -- Conversions.

    NatToInteger xe -> do
      x <- mkExpr xe
      return $ case x of
                 SMTName _ n -> SMTName IntegerTypeMap n
                 SMTExpr _ e -> SMTExpr IntegerTypeMap e
    IntegerToNat x -> do
      v <- mkExpr x
      -- We don't add a side condition here as 'IntegerToNat' is undefined
      -- when 'x' is negative.
      -- addSideCondition "integer to nat" (asBase v .>= 0)
      return $ case v of
                 SMTName _ n -> SMTName NatTypeMap n
                 SMTExpr _ e -> SMTExpr NatTypeMap e

    IntegerToReal xe -> do
      x <- mkExpr xe
      return $ SMTExpr RealTypeMap (termIntegerToReal (asBase x))
    RealToInteger xe -> do
      checkIntegerSupport i
      x <- mkBaseExpr xe
      return $ SMTExpr IntegerTypeMap (termRealToInteger x)

    RoundReal xe -> do
      checkIntegerSupport i
      x <- mkBaseExpr xe
      nm <- freshConstant "round" IntegerTypeMap
      let r = termIntegerToReal (asBase nm)
      -- Round always rounds away from zero, so we
      -- first split "r = round(x)" into two cases
      -- depending on if "x" is non-negative.
      let posExpr = (2*x - 1 .<  2*r) .&& (2*r .<= 2*x + 1)
      let negExpr = (2*x - 1 .<= 2*r) .&& (2*r .<  2*x + 1)
      -- Add formula
      addSideCondition "round" $ x .<  0 .|| posExpr
      addSideCondition "round" $ x .>= 0 .|| negExpr
      return nm

    FloorReal xe -> do
      checkIntegerSupport i
      x <- mkBaseExpr xe
      nm <- freshConstant "floor" IntegerTypeMap
      let floor_r = termIntegerToReal (asBase nm)
      addSideCondition "floor" $ (floor_r .<= x) .&& (x .< floor_r + 1)
      return nm

    CeilReal xe -> do
      checkIntegerSupport i
      x <- asBase <$> mkExpr xe
      nm <- freshConstant "ceiling" IntegerTypeMap
      let r = termIntegerToReal (asBase nm)
      addSideCondition "ceiling" $ (x .<= r) .&& (r .< x + 1)
      return nm

    BVToNat xe -> do
      checkLinearSupport i
      x <- mkExpr xe
      freshBoundTerm NatTypeMap $ bvIntTerm (bvWidth xe) (asBase x)

    BVToInteger xe -> do
      checkLinearSupport i
      x <- mkExpr xe
      freshBoundTerm IntegerTypeMap $ bvIntTerm (bvWidth xe) (asBase x)

    SBVToInteger xe -> do
      checkLinearSupport i
      x <- mkExpr xe
      freshBoundTerm IntegerTypeMap $ sbvIntTerm (bvWidth xe) (asBase x)

    IntegerToBV xe w -> do
      checkLinearSupport i

      x <- mkExpr xe
      let xb = asBase x

      res <- freshConstant "integerToBV" (BVTypeMap w)
      bvint <- freshBoundTerm IntegerTypeMap $ bvIntTerm w (asBase res)

      addSideCondition "integerToBV" $
         (intDivisible (xb - (asBase bvint)) (2^natValue w))
      return res

    Cplx c -> do
      (r' :+ i') <- traverse mkBaseExpr c

      feat <- asks (supportedFeatures . scConn)
      case () of
        _ | feat `hasProblemFeature` useStructs -> do
            let tp = ComplexToStructTypeMap
            freshBoundTerm tp $! structCtor [r', i']
          | feat `hasProblemFeature` useSymbolicArrays -> do
            let tp = ComplexToArrayTypeMap
            ra <-
              case arrayConstant @h of
                Just constFn  ->
                  return (constFn [Some BoolTypeMap] (Some RealTypeMap) r')
                Nothing -> do
                  a <- asBase <$> freshConstant "complex lit" tp
                  return $! arrayUpdate @h a [boolExpr False] r'
            freshBoundTerm tp $! arrayUpdate @h ra [boolExpr True] i'
          | otherwise ->
            theoryUnsupported conn "complex literals" i

    RealPart e -> do
      c <- mkExpr e
      case smtExprType c of
        ComplexToStructTypeMap ->
          freshBoundTerm RealTypeMap $ structComplexRealPart (asBase c)
        ComplexToArrayTypeMap ->
          freshBoundTerm RealTypeMap $ arrayComplexRealPart @h (asBase c)
    ImagPart e -> do
      c <- mkExpr e
      case smtExprType c of
        ComplexToStructTypeMap ->
          freshBoundTerm RealTypeMap $ structComplexImagPart (asBase c)
        ComplexToArrayTypeMap ->
          freshBoundTerm RealTypeMap $ arrayComplexImagPart @h (asBase c)

    --------------------------------------------------------------------
    -- Structures

    StructCtor _ vals -> do
      -- Make sure a struct with the given number of elements has been declared.
      liftIO $ declareStructDatatype conn (Ctx.sizeInt (Ctx.size vals))
      exprs <- traverseFC  mkExpr vals
      let fld_types = fmapFC smtExprType exprs
      freshBoundTerm (StructTypeMap fld_types) $
        structCtor (toListFC asBase exprs)
    StructField s idx _tp -> do
      expr <- mkExpr s
      case smtExprType expr of
       StructTypeMap flds -> do
         let tp = flds Ctx.! idx
         let n = Ctx.sizeInt (Ctx.size flds)
         freshBoundTerm tp $
           structFieldSelect n (asBase expr) (Ctx.indexVal idx)
    StructIte _ p x y -> do
      pe <- mkExpr p
      xe <- mkExpr x
      ye <- mkExpr y
      when (smtExprType xe /= smtExprType ye) $ do
        fail $ "Expected structs to have same type."
      let tp = smtExprType xe
      freshBoundTerm tp $ ite (asBase pe) (asBase xe) (asBase ye)

defineFn :: SMTWriter h
         => WriterConn t h
         -> Text
         -> Ctx.Assignment (ExprBoundVar t) a
         -> Expr t r
         -> Ctx.Assignment TypeMap a
         -> IO (TypeMap r)
defineFn conn nm arg_vars return_value arg_types =
  -- Define the SMT function
  defineSMTFunction conn nm $ \(FreshVarFn freshVar) -> do
    -- Create SMT expressions and bind them to vars
    Ctx.forIndexM (Ctx.size arg_vars) $ \i -> do
      let v = arg_vars Ctx.! i
      let smtType = arg_types Ctx.! i
      checkVarTypeSupport v
      x <- liftIO $ freshVar smtType
      bindVar v x
    -- Evaluate return value
    mkExpr return_value

-- | Create a SMT symbolic function from the ExprSymFn.
--
-- Returns the return type of the function.
--
-- This is only called by 'getSMTSymFn'.
mkSMTSymFn :: SMTWriter h
           => WriterConn t h
           -> Text
           -> ExprSymFn t args ret
           -> Ctx.Assignment TypeMap args
           -> IO (TypeMap ret)
mkSMTSymFn conn nm f arg_types =
  case symFnInfo f of
    UninterpFnInfo _ return_type -> do
      let fnm = symFnName f
      let l = symFnLoc f
      smt_ret <- evalFirstClassTypeRepr conn (fnSource fnm l) return_type
      addCommand conn $
        declareCommand conn nm arg_types smt_ret
      return $! smt_ret
    DefinedFnInfo arg_vars return_value _ -> do
      defineFn conn nm arg_vars return_value arg_types
    MatlabSolverFnInfo _ arg_vars return_value -> do
      defineFn conn nm arg_vars return_value arg_types

-- | Generate a SMTLIB function for a ExprBuilder function.
--
-- Since SimpleBuilder different simple builder values with the same type may
-- have different SMTLIB types (particularly arrays), getSMTSymFn requires the
-- argument types to call the function with.  This is enforced to be compatible
-- with the argument types expected by the simplebuilder.
--
-- This function caches the result, and we currently generate the function based
-- on the argument types provided the first time getSMTSymFn is called with a
-- particular simple builder function.  In subsequent calls, we validate that
-- the same argument types are provided.  In principal, a function could be
-- called with one type of arguments, and then be called with a different type
-- and this check would fail.  However, due to limitations in the solvers we
-- expect to support, this should never happen as the only time these may differ
-- when arrays are used and one array is encoded using the theory of arrays, while
-- the other uses a defined function.  However, SMTLIB2 does not allow functions
-- to be passed to other functions; yices does, but always encodes arrays as functions.
--
-- Returns the name of the function and the type of the result.
getSMTSymFn :: SMTWriter h
            => WriterConn t h
            -> ExprSymFn t args ret -- ^ Function to
            -> Ctx.Assignment TypeMap args
            -> IO (Text, TypeMap ret)
getSMTSymFn conn fn arg_types = do
  let n = symFnId fn
  cacheLookupFn conn n >>= \case
    Just (SMTSymFn nm param_types ret) -> do
      when (arg_types /= param_types) $ do
        fail $ "Illegal arguments to function " ++ Text.unpack nm ++ ".\n"
              ++ "\tExpected arguments: " ++ show param_types ++"\n"
              ++ "\tActual arguments: " ++ show arg_types
      return (nm, ret)
    Nothing -> do
      -- Check argument types can be passed to a function.
      checkArgumentTypes conn arg_types
      -- Generate name.
      nm <- getSymbolName conn (FnSymbolBinding fn)
      ret_type <- mkSMTSymFn conn nm fn arg_types
      cacheValueFn conn n DeleteOnPop $! SMTSymFn nm arg_types ret_type
      return $! (nm, ret_type)

------------------------------------------------------------------------
-- Writer high-level interface.

-- | Write a expression to SMT
mkSMTTerm :: SMTWriter h => WriterConn t h -> Expr t tp -> IO (Term h)
mkSMTTerm conn p = runOnLiveConnection conn $ mkBaseExpr p

-- | Write a logical expression.
mkFormula :: SMTWriter h => WriterConn t h -> BoolExpr t -> IO (Term h)
mkFormula = mkSMTTerm

mkAtomicFormula :: SMTWriter h => WriterConn t h -> BoolExpr t -> IO Text
mkAtomicFormula conn p = runOnLiveConnection conn $
  mkExpr p >>= \case
    SMTName _ nm  -> return nm
    SMTExpr ty tm -> freshBoundFn [] ty tm

-- | Write assume formula predicates for asserting predicate holds.
assume :: SMTWriter h => WriterConn t h -> BoolExpr t -> IO ()
assume c p = do
  forM_ (asConjunction p) $ \v -> do
    f <- mkFormula c v
    updateProgramLoc c (exprLoc v)
    assumeFormula c f

type SMTEvalBVArrayFn h w v =
    (1 <= w,
     1 <= v)
  => NatRepr w
  -> NatRepr v
  -> Term h
  -> IO (Maybe (GroundArray (Ctx.SingleCtx (BaseBVType w)) (BaseBVType v)))

newtype SMTEvalBVArrayWrapper h =
  SMTEvalBVArrayWrapper { unEvalBVArrayWrapper :: forall w v. SMTEvalBVArrayFn h w v }

data SMTEvalFunctions h
   = SMTEvalFunctions { smtEvalBool :: Term h -> IO Bool
                        -- ^ Given a SMT term for a Boolean value, this should
                        -- whether the term is assigned true or false.
                      , smtEvalBV   :: Int -> Term h -> IO Integer
                        -- ^ Given a bitwidth, and a SMT term for a bitvector
                        -- with that bitwidth, this should return an unsigned
                        -- integer with the value of that bitvector.
                      , smtEvalReal :: Term h -> IO Rational
                        -- ^ Given a SMT term for real value, this should
                        -- return a rational value for that term.
                      , smtEvalFloat :: Term h -> IO Integer
                        -- ^ Given a SMT term for a floating-point value,
                        -- this returns an unsigned integer with the bits
                        -- of the IEEE-754 representation.
                      , smtEvalBvArray :: Maybe (SMTEvalBVArrayWrapper h)
                        -- ^ If 'Just', a function to read arrays whose domain
                        -- and codomain are both bitvectors. If 'Nothing',
                        -- signifies that we should fall back to index-selection
                        -- representation of arrays.
                      }

-- | Used when we need two way communication with the solver.
class SMTWriter h => SMTReadWriter h where
  -- | Get functions for parsing values out of the solver.
  smtEvalFuns ::
    WriterConn t h -> Streams.InputStream ByteString -> SMTEvalFunctions h

  -- | Parse a set result from the solver's response.
  smtSatResult :: f h -> Streams.InputStream ByteString -> IO (SatResult () ())

  -- | Parse a list of names of assumptions that form an unsatisfiable core.
  --   The boolean indicates the polarity of the atom: true for an ordinary
  --   atom, false for a negated atom.
  smtUnsatAssumptionsResult :: f h -> Streams.InputStream ByteString -> IO [(Bool,Text)]

-- | Return the terms associated with the given ground index variables.
smtIndicesTerms :: forall v idx
                .  SupportTermOps v
                => Ctx.Assignment TypeMap idx
                -> Ctx.Assignment GroundValueWrapper  idx
                -> [v]
smtIndicesTerms tps vals = Ctx.forIndexRange 0 sz f []
  where sz = Ctx.size tps
        f :: Ctx.Index idx tp -> [v] -> [v]
        f i l = (r:l)
         where GVW v = vals Ctx.! i
               r = case tps Ctx.! i of
                      NatTypeMap -> rationalTerm (fromIntegral v)
                      BVTypeMap w -> bvTerm w v
                      _ -> error "Do not yet support other index types."

getSolverVal :: forall h tp
             .  SMTWriter h
             => SMTEvalFunctions h
             -> TypeMap tp
             -> Term h
             -> IO (GroundValue tp)
getSolverVal smtFns BoolTypeMap   tm = smtEvalBool smtFns tm
getSolverVal smtFns (BVTypeMap w) tm = smtEvalBV smtFns (widthVal w) tm
getSolverVal smtFns RealTypeMap   tm = smtEvalReal smtFns tm
getSolverVal smtFns (FloatTypeMap _) tm = smtEvalFloat smtFns tm
getSolverVal smtFns NatTypeMap    tm = do
  r <- smtEvalReal smtFns tm
  when (denominator r /= 1 && numerator r < 0) $ do
    fail $ "Expected natural number from solver."
  return (fromInteger (numerator r))
getSolverVal smtFns IntegerTypeMap tm = do
  r <- smtEvalReal smtFns tm
  when (denominator r /= 1) $ fail "Expected integer value."
  return (numerator r)
getSolverVal smtFns ComplexToStructTypeMap tm =
  (:+) <$> smtEvalReal smtFns (structComplexRealPart tm)
       <*> smtEvalReal smtFns (structComplexImagPart tm)
getSolverVal smtFns ComplexToArrayTypeMap tm =
  (:+) <$> smtEvalReal smtFns (arrayComplexRealPart @h tm)
       <*> smtEvalReal smtFns (arrayComplexImagPart @h tm)
getSolverVal smtFns (PrimArrayTypeMap idx_types eltTp) tm
  | Just (SMTEvalBVArrayWrapper evalBVArray) <- smtEvalBvArray smtFns
  , Ctx.Empty Ctx.:> (BVTypeMap w) <- idx_types
  , BVTypeMap v <- eltTp =
      fromMaybe byIndex <$> evalBVArray w v tm
  | otherwise = return byIndex
  where byIndex = ArrayMapping $ \i -> do
          let res = arraySelect @h tm (smtIndicesTerms idx_types i)
          getSolverVal smtFns eltTp res
getSolverVal smtFns (FnArrayTypeMap idx_types eltTp) tm = return $ ArrayMapping $ \i -> do
  let term = smtFnApp tm (smtIndicesTerms idx_types i)
  getSolverVal smtFns eltTp term
getSolverVal  smtFns (StructTypeMap flds0) tm =
          Ctx.traverseWithIndex (f flds0) flds0
        where f :: Ctx.Assignment TypeMap ctx
                -> Ctx.Index ctx utp
                -> TypeMap utp
                -> IO (GroundValueWrapper utp)
              f flds i tp = GVW <$> getSolverVal smtFns tp v
                where n = Ctx.sizeInt (Ctx.size flds)
                      v = structFieldSelect n tm (Ctx.indexVal i)

-- | The function creates a function for evaluating elts to concrete values
-- given a connection to an SMT solver along with some functions for evaluating
-- different types of terms to concrete values.
smtExprGroundEvalFn :: forall t h
                     . SMTWriter h
                    => WriterConn t h
                       -- ^ Connection to SMT solver.
                    -> SMTEvalFunctions h
                    -> IO (GroundEvalFn t)
smtExprGroundEvalFn conn smtFns = do
  -- Get solver features
  groundCache <- newIdxCache

  let cachedEval :: Expr t tp -> IO (GroundValue tp)
      cachedEval e =
        case exprMaybeId e of
          Nothing -> evalGroundExpr cachedEval e
          Just e_id -> fmap unGVW $ idxCacheEval' groundCache e_id $ fmap GVW $ do
            -- See if we have bound the Expr e to a SMT expression.
            me <- cacheLookupExpr conn e_id
            case me of
              -- Otherwise, try the evalGroundExpr function to evaluate a ground element.
              Nothing -> evalGroundExpr cachedEval e

              -- If so, try asking the solver for the value of SMT expression.
              Just (SMTName tp nm) ->
                getSolverVal smtFns tp (fromText nm)

              Just (SMTExpr tp expr) ->
                runMaybeT (tryEvalGroundExpr cachedEval e) >>= \case
                  Just x  -> return x
                  -- If we cannot compute the value ourself, query the
                  -- value from the solver directly instead.
                  Nothing -> getSolverVal smtFns tp expr


  return $ GroundEvalFn cachedEval<|MERGE_RESOLUTION|>--- conflicted
+++ resolved
@@ -775,14 +775,11 @@
   --   passed into the previous "check with assumptions" command.
   getUnsatAssumptionsCommand :: f h -> Command h
 
-<<<<<<< HEAD
-=======
   -- | Ask the solver to return an unsatisfiable core from among the named assumptions
   --   previously asserted using the `assertNamedCommand` after an unsatisfiable
   --   `checkCommand`.
   getUnsatCoreCommand :: f h -> Command h
 
->>>>>>> ce568d9c
   -- | Set an option/parameter.
   setOptCommand :: f h -> Text -> Builder -> Command h
 
