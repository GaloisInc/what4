--- conflicted
+++ resolved
@@ -732,13 +732,9 @@
     -> [B.BoolExpr t]
     -> (SatResult (GroundEvalFn t, Maybe (ExprRangeBindings t)) () -> IO b)
     -> IO b
-<<<<<<< HEAD
-  runSolverInOverride solver ack sym logLn reason predicate cont = do
-=======
-  runSolverInOverride solver sym logLn reason predicates cont = do
+  runSolverInOverride solver ack sym logLn reason predicates cont = do
     predicate <- I.andAllOf sym folded predicates
 
->>>>>>> a202e6ff
     I.logSolverEvent sym
       I.SolverStartSATQuery
         { I.satQuerySolverName = show solver
@@ -770,12 +766,8 @@
                  -> IO.Handle
                  -> [B.BoolExpr t]
                  -> IO ()
-<<<<<<< HEAD
-writeDefaultSMT2 a ack nm feat sym h p = do
-=======
-writeDefaultSMT2 a nm feat sym h ps = do
+writeDefaultSMT2 a ack nm feat sym h ps = do
   p <- I.andAllOf sym folded ps
->>>>>>> a202e6ff
   bindings <- B.getSymbolVarBimap sym
   c <- newWriter a h ack nm True feat True bindings
   setOption c (SMT2.produceModels True)
