--- conflicted
+++ resolved
@@ -72,7 +72,6 @@
 import           Control.Applicative
 import           Control.Concurrent
 import           Control.Exception
-import           Control.Lens (folded)
 import           Control.Monad.State.Strict
 import           Data.Bits (bit, setBit, shiftL)
 import qualified Data.ByteString.UTF8 as UTF8
@@ -472,10 +471,7 @@
   checkWithAssumptionsCommand _ = SMT2.checkSatWithAssumptions
 
   getUnsatAssumptionsCommand _ = SMT2.getUnsatAssumptions
-<<<<<<< HEAD
-=======
   getUnsatCoreCommand _ = SMT2.getUnsatCore
->>>>>>> ce568d9c
 
   setOptCommand _ x y = SMT2.setOption (SMT2.Option opt)
     where opt = Builder.fromText x <> Builder.fromText " " <> y
@@ -741,13 +737,7 @@
     -> [B.BoolExpr t]
     -> (SatResult (GroundEvalFn t, Maybe (ExprRangeBindings t)) () -> IO b)
     -> IO b
-<<<<<<< HEAD
   runSolverInOverride solver ack sym logLn reason predicates cont = do
-    predicate <- I.andAllOf sym folded predicates
-
-=======
-  runSolverInOverride solver sym logLn reason predicates cont = do
->>>>>>> ce568d9c
     I.logSolverEvent sym
       I.SolverStartSATQuery
         { I.satQuerySolverName = show solver
@@ -755,7 +745,7 @@
         }
     path <- defaultSolverPath solver sym
     withSolver solver ack sym path (logLn 2) $ \session -> do
-      -- Assume the predicate holds.
+      -- Assume the predicates hold.
       forM_ predicates (SMTWriter.assume (sessionWriter session))
       -- Run check SAT and get the model back.
       runCheckSat session $ \result -> do
@@ -779,12 +769,7 @@
                  -> IO.Handle
                  -> [B.BoolExpr t]
                  -> IO ()
-<<<<<<< HEAD
 writeDefaultSMT2 a ack nm feat sym h ps = do
-  p <- I.andAllOf sym folded ps
-=======
-writeDefaultSMT2 a nm feat sym h ps = do
->>>>>>> ce568d9c
   bindings <- B.getSymbolVarBimap sym
   c <- newWriter a h ack nm True feat True bindings
   setOption c (SMT2.produceModels True)
