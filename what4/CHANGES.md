--- conflicted
+++ resolved
@@ -1,13 +1,8 @@
-<<<<<<< HEAD
 # next (TBA)
 
+* Expose `ExprBuilder`'s uninterpreted function cache
 * Fix a bug in which `sbvToInteger` could erroneously throw an `arithmetic
   underflow` exception when called on a length-1 signed bitvector.
-=======
-# Next release (TBA)
-
-* Expose `ExprBuilder`'s uninterpreted functoin cache
->>>>>>> f6b8f631
 
 # 1.7 (March 2025)
 
