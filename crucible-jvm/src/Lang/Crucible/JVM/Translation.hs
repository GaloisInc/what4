--- conflicted
+++ resolved
@@ -109,7 +109,7 @@
 
 -- * Special treatment of the Java standard library
 
-<<<<<<< HEAD
+
 {- Class preparation (before translation):
      - allocate method handles (but do not yet translate methods)
      - allocate global vars for static fields (but do not initialize them yet)
@@ -124,9 +124,6 @@
 -}
 
 {- Overall, the system doesn't take a very principled approach to classes from 
-=======
-{- Overall, the system doesn't take a very principled approach to classes from
->>>>>>> 603f3ea8
    Java's standard library that are referred to in the test cases.
 
    The basic idea is that when we similate a Java method call, we first crawl
@@ -226,12 +223,8 @@
                 "java/lang/IndexOutOfBoundsException",
 
                 "java/lang/Thread",
-<<<<<<< HEAD
                 "java/lang/Runtime"                
-=======
-                "java/lang/Runtime"
-
->>>>>>> 603f3ea8
+
               ]
 
 
@@ -948,7 +941,7 @@
       val <- popValue
       lift $ setStaticFieldValue fieldId val
 
-<<<<<<< HEAD
+
     -- array creation
     J.Newarray arrayType -> do
       count  <- iPop
@@ -961,35 +954,6 @@
       obj    <- lift $ newMultiArray arrType counts
       rawRef <- lift $ newRef obj
       rPush (App $ JustValue knownRepr rawRef) 
-=======
-    -- Array creation and manipulation
-    J.Newarray arrayType ->
-      do count <- iPop
-         let nonneg = App (BVSle w32 (iConst 0) count)
-         lift $ assertExpr nonneg "java/lang/NegativeArraySizeException"
-         -- FIXME: why doesn't jvm-parser just store the element type?
-         case arrayType of
-           J.ArrayType elemType -> do
-             -- REVISIT: old version did not allow arrays of arrays
-             -- or arrays of objects. Why was that?
-             -- We can disable that here if necessary by
-             -- matching on the elem type
-             let expr = valueToExpr $ defaultValue elemType
-             let obj = newarrayExpr count expr
-             rawRef <- lift $ newRef obj
-             let ref = App (JustValue knownRepr rawRef)
-             rPush ref
-{-             case elemType of
-               J.ArrayType _ -> sgFail "newarray: invalid element type"
-               J.ClassType _ -> sgFail "newarray: invalid element type" -}
-           _ -> sgFail "newarray: expected array type"
-    J.Multianewarray _elemType dimensions ->
-      do counts <- reverse <$> sequence (replicate (fromIntegral dimensions) iPop)
-         forM_ counts $ \count -> do
-           let nonneg = App (BVSle w32 (iConst 0) count)
-           lift $ assertExpr nonneg "java/lang/NegativeArraySizeException"
-         sgUnimplemented "multianewarray" --pushValue . RValue =<< newMultiArray arrayType counts
->>>>>>> 603f3ea8
 
     -- Load an array component onto the operand stack
     J.Baload -> aloadInstr tagI IValue -- byte
@@ -1166,14 +1130,8 @@
       ->  do let mname = J.unClassName className ++ "/" ++ J.methodKeyName methodKey
              lift $ debug 2 $ "invoke static: " ++ mname
              action
-<<<<<<< HEAD
       
       | otherwise -> 
-=======
-
-
-      | otherwise ->
->>>>>>> 603f3ea8
         -- make sure that *this* class has already been initialized
         do lift $ initializeClass className
            (JVMHandleInfo _ handle) <- lift $ getStaticMethod className methodKey
@@ -1210,25 +1168,11 @@
          -- For now, we assert that exceptions won't happen
          lift $ reportError (App (TextLit "athrow"))
          --throw objectRef
-<<<<<<< HEAD
+
          
     J.Checkcast ty  ->
       do objectRef <- rPop
          lift $ checkCast objectRef ty
-=======
-
-    J.Checkcast (J.ClassType className) ->
-      do objectRef <- rPop
-         lift $ caseMaybe_ objectRef
-           MatchMaybe
-           { onNothing = return ()
-           , onJust  = \rawRef -> do
-               obj <- readRef rawRef
-               cls <- getJVMInstanceClass obj
-               b <- isSubType cls className
-               assertExpr b "java/lang/ClassCastException"
-           }
->>>>>>> 603f3ea8
          rPush objectRef
 
     J.Iinc idx constant ->
@@ -1802,12 +1746,7 @@
 
 findAllRefs :: IsCodebase cb => cb -> J.ClassName -> IO [ J.Class ]
 findAllRefs cb cls = do
-<<<<<<< HEAD
-
   names <- go (Set.singleton cls) 
-=======
-  names <- go (Set.singleton cls)
->>>>>>> 603f3ea8
   mapM (lookupClass cb) names
   where
     go :: Set.Set J.ClassName -> IO [J.ClassName]
@@ -1846,24 +1785,16 @@
                    -> C.RegMap sym args -- ^ Arguments
                    -> IO (C.ExecResult p sym JVM (C.RegEntry sym ret))
 executeCrucibleJVM cb verbosity sym p cname mname args = do
-<<<<<<< HEAD
+
      when (verbosity > 2) $
        putStrLn "starting executeCrucibleJVM"
   
-=======
-
->>>>>>> 603f3ea8
      setSimulatorVerbosity verbosity sym
 
      (mcls, meth) <- findMethod cb mname =<< findClass cb cname
      when (not (J.methodIsStatic meth)) $ do
        fail $ unlines [ "Crucible can only extract static methods" ]
-<<<<<<< HEAD
-  
-=======
-
-
->>>>>>> 603f3ea8
+
      allClasses <- findAllRefs cb (J.className mcls)
 
      halloc <- newHandleAllocator
